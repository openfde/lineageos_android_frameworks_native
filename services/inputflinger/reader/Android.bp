// Copyright (C) 2019 The Android Open Source Project
//
// Licensed under the Apache License, Version 2.0 (the "License");
// you may not use this file except in compliance with the License.
// You may obtain a copy of the License at
//
//      http://www.apache.org/licenses/LICENSE-2.0
//
// Unless required by applicable law or agreed to in writing, software
// distributed under the License is distributed on an "AS IS" BASIS,
// WITHOUT WARRANTIES OR CONDITIONS OF ANY KIND, either express or implied.
// See the License for the specific language governing permissions and
// limitations under the License.

package {
    // See: http://go/android-license-faq
    // A large-scale-change added 'default_applicable_licenses' to import
    // all of the 'license_kinds' from "frameworks_native_license"
    // to get the below license kinds:
    //   SPDX-license-identifier-Apache-2.0
    default_applicable_licenses: ["frameworks_native_license"],
}

cc_library_headers {
    name: "libinputreader_headers",
    export_include_dirs: [
        "controller",
        "include",
        "mapper",
        "mapper/accumulator",
    ],
}

filegroup {
    name: "libinputreader_sources",
    srcs: [
        "EventHub.cpp",
        "InputDevice.cpp",
        "controller/PeripheralController.cpp",
        "mapper/accumulator/CursorButtonAccumulator.cpp",
        "mapper/accumulator/CursorScrollAccumulator.cpp",
        "mapper/accumulator/SingleTouchMotionAccumulator.cpp",
        "mapper/accumulator/TouchButtonAccumulator.cpp",
        "mapper/CursorInputMapper.cpp",
        "mapper/ExternalStylusInputMapper.cpp",
        "mapper/InputMapper.cpp",
        "mapper/JoystickInputMapper.cpp",
        "mapper/KeyboardInputMapper.cpp",
        "mapper/MultiTouchInputMapper.cpp",
        "mapper/RotaryEncoderInputMapper.cpp",
        "mapper/SensorInputMapper.cpp",
        "mapper/SingleTouchInputMapper.cpp",
        "mapper/SwitchInputMapper.cpp",
        "mapper/TouchInputMapper.cpp",
        "mapper/VibratorInputMapper.cpp",
        "InputReader.cpp",
        "TouchVideoDevice.cpp",
    ],
}

cc_defaults {
    name: "libinputreader_defaults",
    srcs: [":libinputreader_sources"],
    shared_libs: [
        "libbase",
        "libcap",
        "libcrypto",
        "libcutils",
        "libinput",
        "liblog",
        "libstatslog",
        "libui",
        "libutils",
<<<<<<< HEAD
        "libInputFlingerProperties",
=======
        "libPlatformProperties",
>>>>>>> a7459772
    ],
    static_libs: [
        "libc++fs",
    ],
    header_libs: [
        "libbatteryservice_headers",
        "libinputreader_headers",
    ],
}

cc_library_shared {
    name: "libinputreader",
    defaults: [
        "inputflinger_defaults",
        "libinputreader_defaults",
    ],
    srcs: [
        "InputReaderFactory.cpp",
    ],
    shared_libs: [
        // This should consist only of dependencies from inputflinger. Other dependencies should be
        // in cc_defaults so that they are included in the tests.
        "libinputflinger_base",
    ],
    export_header_lib_headers: [
        "libinputreader_headers",
    ],
    static_libs: [
        "libc++fs",
    ],
}<|MERGE_RESOLUTION|>--- conflicted
+++ resolved
@@ -71,11 +71,7 @@
         "libstatslog",
         "libui",
         "libutils",
-<<<<<<< HEAD
-        "libInputFlingerProperties",
-=======
         "libPlatformProperties",
->>>>>>> a7459772
     ],
     static_libs: [
         "libc++fs",
