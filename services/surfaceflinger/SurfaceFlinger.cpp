/*
 * Copyright (C) 2007 The Android Open Source Project
 *
 * Licensed under the Apache License, Version 2.0 (the "License");
 * you may not use this file except in compliance with the License.
 * You may obtain a copy of the License at
 *
 *      http://www.apache.org/licenses/LICENSE-2.0
 *
 * Unless required by applicable law or agreed to in writing, software
 * distributed under the License is distributed on an "AS IS" BASIS,
 * WITHOUT WARRANTIES OR CONDITIONS OF ANY KIND, either express or implied.
 * See the License for the specific language governing permissions and
 * limitations under the License.
 */

// #define LOG_NDEBUG 0
#define ATRACE_TAG ATRACE_TAG_GRAPHICS

#include <stdint.h>
#include <sys/types.h>
#include <algorithm>
#include <errno.h>
#include <math.h>
#include <mutex>
#include <dlfcn.h>
#include <inttypes.h>
#include <stdatomic.h>
#include <optional>

#include <cutils/properties.h>
#include <log/log.h>

#include <binder/IPCThreadState.h>
#include <binder/IServiceManager.h>
#include <binder/PermissionCache.h>

#include <dvr/vr_flinger.h>

#include <ui/DebugUtils.h>
#include <ui/DisplayInfo.h>
#include <ui/DisplayStatInfo.h>

#include <gui/BufferQueue.h>
#include <gui/GuiConfig.h>
#include <gui/IDisplayEventConnection.h>
#include <gui/LayerDebugInfo.h>
#include <gui/Surface.h>

#include <ui/GraphicBufferAllocator.h>
#include <ui/PixelFormat.h>
#include <ui/UiConfig.h>

#include <utils/misc.h>
#include <utils/String8.h>
#include <utils/String16.h>
#include <utils/StopWatch.h>
#include <utils/Timers.h>
#include <utils/Trace.h>

#include <private/android_filesystem_config.h>
#include <private/gui/SyncFeatures.h>

#include "BufferLayer.h"
#include "Client.h"
#include "ColorLayer.h"
#include "Colorizer.h"
#include "ContainerLayer.h"
#include "DdmConnection.h"
#include "DispSync.h"
#include "DisplayDevice.h"
#include "EventControlThread.h"
#include "EventThread.h"
#include "Layer.h"
#include "LayerVector.h"
#include "MonitoredProducer.h"
#include "SurfaceFlinger.h"
#include "clz.h"

#include "DisplayHardware/ComposerHal.h"
#include "DisplayHardware/DisplayIdentification.h"
#include "DisplayHardware/FramebufferSurface.h"
#include "DisplayHardware/HWComposer.h"
#include "DisplayHardware/VirtualDisplaySurface.h"

#include "Effects/Daltonizer.h"

#include "RenderEngine/RenderEngine.h"
#include <cutils/compiler.h>

#include <android/hardware/configstore/1.0/ISurfaceFlingerConfigs.h>
#include <configstore/Utils.h>

#include <layerproto/LayerProtoParser.h>

#define DISPLAY_COUNT       1

/*
 * DEBUG_SCREENSHOTS: set to true to check that screenshots are not all
 * black pixels.
 */
#define DEBUG_SCREENSHOTS   false

namespace android {

using namespace android::hardware::configstore;
using namespace android::hardware::configstore::V1_0;
using ui::ColorMode;
using ui::Dataspace;
using ui::Hdr;
using ui::RenderIntent;

namespace {
class ConditionalLock {
public:
    ConditionalLock(Mutex& mutex, bool lock) : mMutex(mutex), mLocked(lock) {
        if (lock) {
            mMutex.lock();
        }
    }
    ~ConditionalLock() { if (mLocked) mMutex.unlock(); }
private:
    Mutex& mMutex;
    bool mLocked;
};
}  // namespace anonymous

// ---------------------------------------------------------------------------

const String16 sHardwareTest("android.permission.HARDWARE_TEST");
const String16 sAccessSurfaceFlinger("android.permission.ACCESS_SURFACE_FLINGER");
const String16 sReadFramebuffer("android.permission.READ_FRAME_BUFFER");
const String16 sDump("android.permission.DUMP");

// ---------------------------------------------------------------------------
int64_t SurfaceFlinger::vsyncPhaseOffsetNs;
int64_t SurfaceFlinger::sfVsyncPhaseOffsetNs;
int64_t SurfaceFlinger::dispSyncPresentTimeOffset;
bool SurfaceFlinger::useHwcForRgbToYuv;
uint64_t SurfaceFlinger::maxVirtualDisplaySize;
bool SurfaceFlinger::hasSyncFramework;
bool SurfaceFlinger::useVrFlinger;
int64_t SurfaceFlinger::maxFrameBufferAcquiredBuffers;
// TODO(courtneygo): Rename hasWideColorDisplay to clarify its actual meaning.
bool SurfaceFlinger::hasWideColorDisplay;


std::string getHwcServiceName() {
    char value[PROPERTY_VALUE_MAX] = {};
    property_get("debug.sf.hwc_service_name", value, "default");
    ALOGI("Using HWComposer service: '%s'", value);
    return std::string(value);
}

bool useTrebleTestingOverride() {
    char value[PROPERTY_VALUE_MAX] = {};
    property_get("debug.sf.treble_testing_override", value, "false");
    ALOGI("Treble testing override: '%s'", value);
    return std::string(value) == "true";
}

DisplayColorSetting toDisplayColorSetting(int value) {
    switch(value) {
        case 0:
            return DisplayColorSetting::MANAGED;
        case 1:
            return DisplayColorSetting::UNMANAGED;
        case 2:
            return DisplayColorSetting::ENHANCED;
        default:
            return DisplayColorSetting::MANAGED;
    }
}

std::string decodeDisplayColorSetting(DisplayColorSetting displayColorSetting) {
    switch(displayColorSetting) {
        case DisplayColorSetting::MANAGED:
            return std::string("Natural Mode");
        case DisplayColorSetting::UNMANAGED:
            return std::string("Saturated Mode");
        case DisplayColorSetting::ENHANCED:
            return std::string("Auto Color Mode");
    }
    return std::string("Unknown Display Color Setting");
}

NativeWindowSurface::~NativeWindowSurface() = default;

namespace impl {

class NativeWindowSurface final : public android::NativeWindowSurface {
public:
    static std::unique_ptr<android::NativeWindowSurface> create(
            const sp<IGraphicBufferProducer>& producer) {
        return std::make_unique<NativeWindowSurface>(producer);
    }

    explicit NativeWindowSurface(const sp<IGraphicBufferProducer>& producer)
          : surface(new Surface(producer, false)) {}

    ~NativeWindowSurface() override = default;

private:
    sp<ANativeWindow> getNativeWindow() const override { return surface; }

    void preallocateBuffers() override { surface->allocateBuffers(); }

    sp<Surface> surface;
};

} // namespace impl

SurfaceFlingerBE::SurfaceFlingerBE()
      : mHwcServiceName(getHwcServiceName()),
        mRenderEngine(nullptr),
        mFrameBuckets(),
        mTotalTime(0),
        mLastSwapTime(0),
        mComposerSequenceId(0) {
}

SurfaceFlinger::SurfaceFlinger(SurfaceFlinger::SkipInitializationTag)
      : BnSurfaceComposer(),
        mTransactionFlags(0),
        mTransactionPending(false),
        mAnimTransactionPending(false),
        mLayersRemoved(false),
        mLayersAdded(false),
        mRepaintEverything(0),
        mBootTime(systemTime()),
        mBuiltinDisplays(),
        mVisibleRegionsDirty(false),
        mGeometryInvalid(false),
        mAnimCompositionPending(false),
        mDebugRegion(0),
        mDebugDDMS(0),
        mDebugDisableHWC(0),
        mDebugDisableTransformHint(0),
        mDebugInSwapBuffers(0),
        mLastSwapBufferTime(0),
        mDebugInTransaction(0),
        mLastTransactionTime(0),
        mBootFinished(false),
        mForceFullDamage(false),
        mPrimaryDispSync("PrimaryDispSync"),
        mPrimaryHWVsyncEnabled(false),
        mHWVsyncAvailable(false),
        mHasPoweredOff(false),
        mNumLayers(0),
        mVrFlingerRequestsDisplay(false),
        mMainThreadId(std::this_thread::get_id()),
        mCreateBufferQueue(&BufferQueue::createBufferQueue),
        mCreateNativeWindowSurface(&impl::NativeWindowSurface::create) {}

SurfaceFlinger::SurfaceFlinger() : SurfaceFlinger(SkipInitialization) {
    ALOGI("SurfaceFlinger is starting");

    vsyncPhaseOffsetNs = getInt64< ISurfaceFlingerConfigs,
            &ISurfaceFlingerConfigs::vsyncEventPhaseOffsetNs>(1000000);

    sfVsyncPhaseOffsetNs = getInt64< ISurfaceFlingerConfigs,
            &ISurfaceFlingerConfigs::vsyncSfEventPhaseOffsetNs>(1000000);

    hasSyncFramework = getBool< ISurfaceFlingerConfigs,
            &ISurfaceFlingerConfigs::hasSyncFramework>(true);

    dispSyncPresentTimeOffset = getInt64< ISurfaceFlingerConfigs,
            &ISurfaceFlingerConfigs::presentTimeOffsetFromVSyncNs>(0);

    useHwcForRgbToYuv = getBool< ISurfaceFlingerConfigs,
            &ISurfaceFlingerConfigs::useHwcForRGBtoYUV>(false);

    maxVirtualDisplaySize = getUInt64<ISurfaceFlingerConfigs,
            &ISurfaceFlingerConfigs::maxVirtualDisplaySize>(0);

    // Vr flinger is only enabled on Daydream ready devices.
    useVrFlinger = getBool< ISurfaceFlingerConfigs,
            &ISurfaceFlingerConfigs::useVrFlinger>(false);

    maxFrameBufferAcquiredBuffers = getInt64< ISurfaceFlingerConfigs,
            &ISurfaceFlingerConfigs::maxFrameBufferAcquiredBuffers>(2);

    hasWideColorDisplay =
            getBool<ISurfaceFlingerConfigs, &ISurfaceFlingerConfigs::hasWideColorDisplay>(false);

    mPrimaryDispSync.init(SurfaceFlinger::hasSyncFramework, SurfaceFlinger::dispSyncPresentTimeOffset);

    // debugging stuff...
    char value[PROPERTY_VALUE_MAX];

    property_get("ro.bq.gpu_to_cpu_unsupported", value, "0");
    mGpuToCpuSupported = !atoi(value);

    property_get("debug.sf.showupdates", value, "0");
    mDebugRegion = atoi(value);

    property_get("debug.sf.ddms", value, "0");
    mDebugDDMS = atoi(value);
    if (mDebugDDMS) {
        if (!startDdmConnection()) {
            // start failed, and DDMS debugging not enabled
            mDebugDDMS = 0;
        }
    }
    ALOGI_IF(mDebugRegion, "showupdates enabled");
    ALOGI_IF(mDebugDDMS, "DDMS debugging enabled");

    property_get("debug.sf.disable_backpressure", value, "0");
    mPropagateBackpressure = !atoi(value);
    ALOGI_IF(!mPropagateBackpressure, "Disabling backpressure propagation");

    property_get("debug.sf.enable_hwc_vds", value, "0");
    mUseHwcVirtualDisplays = atoi(value);
    ALOGI_IF(!mUseHwcVirtualDisplays, "Enabling HWC virtual displays");

    property_get("ro.sf.disable_triple_buffer", value, "1");
    mLayerTripleBufferingDisabled = atoi(value);
    ALOGI_IF(mLayerTripleBufferingDisabled, "Disabling Triple Buffering");

    // TODO (b/74616334): Reduce the default value once we isolate the leak
    const size_t defaultListSize = 4 * MAX_LAYERS;
    auto listSize = property_get_int32("debug.sf.max_igbp_list_size", int32_t(defaultListSize));
    mMaxGraphicBufferProducerListSize = (listSize > 0) ? size_t(listSize) : defaultListSize;

    property_get("debug.sf.early_phase_offset_ns", value, "0");
    const int earlyWakeupOffsetOffsetNs = atoi(value);
    ALOGI_IF(earlyWakeupOffsetOffsetNs != 0, "Enabling separate early offset");
    mVsyncModulator.setPhaseOffsets(sfVsyncPhaseOffsetNs - earlyWakeupOffsetOffsetNs,
            sfVsyncPhaseOffsetNs);

    // We should be reading 'persist.sys.sf.color_saturation' here
    // but since /data may be encrypted, we need to wait until after vold
    // comes online to attempt to read the property. The property is
    // instead read after the boot animation

    if (useTrebleTestingOverride()) {
        // Without the override SurfaceFlinger cannot connect to HIDL
        // services that are not listed in the manifests.  Considered
        // deriving the setting from the set service name, but it
        // would be brittle if the name that's not 'default' is used
        // for production purposes later on.
        setenv("TREBLE_TESTING_OVERRIDE", "true", true);
    }
}

void SurfaceFlinger::onFirstRef()
{
    mEventQueue->init(this);
}

SurfaceFlinger::~SurfaceFlinger()
{
}

void SurfaceFlinger::binderDied(const wp<IBinder>& /* who */)
{
    // the window manager died on us. prepare its eulogy.

    // restore initial conditions (default device unblank, etc)
    initializeDisplays();

    // restart the boot-animation
    startBootAnim();
}

static sp<ISurfaceComposerClient> initClient(const sp<Client>& client) {
    status_t err = client->initCheck();
    if (err == NO_ERROR) {
        return client;
    }
    return nullptr;
}

sp<ISurfaceComposerClient> SurfaceFlinger::createConnection() {
    return initClient(new Client(this));
}

sp<ISurfaceComposerClient> SurfaceFlinger::createScopedConnection(
        const sp<IGraphicBufferProducer>& gbp) {
    if (authenticateSurfaceTexture(gbp) == false) {
        return nullptr;
    }
    const auto& layer = (static_cast<MonitoredProducer*>(gbp.get()))->getLayer();
    if (layer == nullptr) {
        return nullptr;
    }

   return initClient(new Client(this, layer));
}

sp<IBinder> SurfaceFlinger::createDisplay(const String8& displayName,
        bool secure)
{
    class DisplayToken : public BBinder {
        sp<SurfaceFlinger> flinger;
        virtual ~DisplayToken() {
             // no more references, this display must be terminated
             Mutex::Autolock _l(flinger->mStateLock);
             flinger->mCurrentState.displays.removeItem(this);
             flinger->setTransactionFlags(eDisplayTransactionNeeded);
         }
     public:
        explicit DisplayToken(const sp<SurfaceFlinger>& flinger)
            : flinger(flinger) {
        }
    };

    sp<BBinder> token = new DisplayToken(this);

    Mutex::Autolock _l(mStateLock);
    DisplayDeviceState info;
    info.type = DisplayDevice::DISPLAY_VIRTUAL;
    info.displayName = displayName;
    info.isSecure = secure;
    mCurrentState.displays.add(token, info);
    mInterceptor->saveDisplayCreation(info);
    return token;
}

void SurfaceFlinger::destroyDisplay(const sp<IBinder>& display) {
    Mutex::Autolock _l(mStateLock);

    ssize_t idx = mCurrentState.displays.indexOfKey(display);
    if (idx < 0) {
        ALOGW("destroyDisplay: invalid display token");
        return;
    }

    const DisplayDeviceState& info(mCurrentState.displays.valueAt(idx));
    if (!info.isVirtual()) {
        ALOGE("destroyDisplay called for non-virtual display");
        return;
    }
    mInterceptor->saveDisplayDeletion(info.sequenceId);
    mCurrentState.displays.removeItemsAt(idx);
    setTransactionFlags(eDisplayTransactionNeeded);
}

sp<IBinder> SurfaceFlinger::getBuiltInDisplay(int32_t id) {
    if (uint32_t(id) >= DisplayDevice::NUM_BUILTIN_DISPLAY_TYPES) {
        ALOGE("getDefaultDisplay: id=%d is not a valid default display id", id);
        return nullptr;
    }
    return mBuiltinDisplays[id];
}

void SurfaceFlinger::bootFinished()
{
    if (mStartPropertySetThread->join() != NO_ERROR) {
        ALOGE("Join StartPropertySetThread failed!");
    }
    const nsecs_t now = systemTime();
    const nsecs_t duration = now - mBootTime;
    ALOGI("Boot is finished (%ld ms)", long(ns2ms(duration)) );

    // wait patiently for the window manager death
    const String16 name("window");
    sp<IBinder> window(defaultServiceManager()->getService(name));
    if (window != 0) {
        window->linkToDeath(static_cast<IBinder::DeathRecipient*>(this));
    }

    if (mVrFlinger) {
      mVrFlinger->OnBootFinished();
    }

    // stop boot animation
    // formerly we would just kill the process, but we now ask it to exit so it
    // can choose where to stop the animation.
    property_set("service.bootanim.exit", "1");

    const int LOGTAG_SF_STOP_BOOTANIM = 60110;
    LOG_EVENT_LONG(LOGTAG_SF_STOP_BOOTANIM,
                   ns2ms(systemTime(SYSTEM_TIME_MONOTONIC)));

    sp<LambdaMessage> readProperties = new LambdaMessage([&]() {
        readPersistentProperties();
    });
    postMessageAsync(readProperties);
}

void SurfaceFlinger::deleteTextureAsync(uint32_t texture) {
    class MessageDestroyGLTexture : public MessageBase {
        RE::RenderEngine& engine;
        uint32_t texture;
    public:
        MessageDestroyGLTexture(RE::RenderEngine& engine, uint32_t texture)
              : engine(engine), texture(texture) {}
        virtual bool handler() {
            engine.deleteTextures(1, &texture);
            return true;
        }
    };
    postMessageAsync(new MessageDestroyGLTexture(getRenderEngine(), texture));
}

class DispSyncSource final : public VSyncSource, private DispSync::Callback {
public:
    DispSyncSource(DispSync* dispSync, nsecs_t phaseOffset, bool traceVsync,
        const char* name) :
            mName(name),
            mValue(0),
            mTraceVsync(traceVsync),
            mVsyncOnLabel(String8::format("VsyncOn-%s", name)),
            mVsyncEventLabel(String8::format("VSYNC-%s", name)),
            mDispSync(dispSync),
            mCallbackMutex(),
            mVsyncMutex(),
            mPhaseOffset(phaseOffset),
            mEnabled(false) {}

    ~DispSyncSource() override = default;

    void setVSyncEnabled(bool enable) override {
        Mutex::Autolock lock(mVsyncMutex);
        if (enable) {
            status_t err = mDispSync->addEventListener(mName, mPhaseOffset,
                    static_cast<DispSync::Callback*>(this));
            if (err != NO_ERROR) {
                ALOGE("error registering vsync callback: %s (%d)",
                        strerror(-err), err);
            }
            //ATRACE_INT(mVsyncOnLabel.string(), 1);
        } else {
            status_t err = mDispSync->removeEventListener(
                    static_cast<DispSync::Callback*>(this));
            if (err != NO_ERROR) {
                ALOGE("error unregistering vsync callback: %s (%d)",
                        strerror(-err), err);
            }
            //ATRACE_INT(mVsyncOnLabel.string(), 0);
        }
        mEnabled = enable;
    }

    void setCallback(VSyncSource::Callback* callback) override{
        Mutex::Autolock lock(mCallbackMutex);
        mCallback = callback;
    }

    void setPhaseOffset(nsecs_t phaseOffset) override {
        Mutex::Autolock lock(mVsyncMutex);

        // Normalize phaseOffset to [0, period)
        auto period = mDispSync->getPeriod();
        phaseOffset %= period;
        if (phaseOffset < 0) {
            // If we're here, then phaseOffset is in (-period, 0). After this
            // operation, it will be in (0, period)
            phaseOffset += period;
        }
        mPhaseOffset = phaseOffset;

        // If we're not enabled, we don't need to mess with the listeners
        if (!mEnabled) {
            return;
        }

        status_t err = mDispSync->changePhaseOffset(static_cast<DispSync::Callback*>(this),
                mPhaseOffset);
        if (err != NO_ERROR) {
            ALOGE("error changing vsync offset: %s (%d)",
                    strerror(-err), err);
        }
    }

private:
    virtual void onDispSyncEvent(nsecs_t when) {
        VSyncSource::Callback* callback;
        {
            Mutex::Autolock lock(mCallbackMutex);
            callback = mCallback;

            if (mTraceVsync) {
                mValue = (mValue + 1) % 2;
                ATRACE_INT(mVsyncEventLabel.string(), mValue);
            }
        }

        if (callback != nullptr) {
            callback->onVSyncEvent(when);
        }
    }

    const char* const mName;

    int mValue;

    const bool mTraceVsync;
    const String8 mVsyncOnLabel;
    const String8 mVsyncEventLabel;

    DispSync* mDispSync;

    Mutex mCallbackMutex; // Protects the following
    VSyncSource::Callback* mCallback = nullptr;

    Mutex mVsyncMutex; // Protects the following
    nsecs_t mPhaseOffset;
    bool mEnabled;
};

class InjectVSyncSource final : public VSyncSource {
public:
    InjectVSyncSource() = default;
    ~InjectVSyncSource() override = default;

    void setCallback(VSyncSource::Callback* callback) override {
        std::lock_guard<std::mutex> lock(mCallbackMutex);
        mCallback = callback;
    }

    void onInjectSyncEvent(nsecs_t when) {
        std::lock_guard<std::mutex> lock(mCallbackMutex);
        if (mCallback) {
            mCallback->onVSyncEvent(when);
        }
    }

    void setVSyncEnabled(bool) override {}
    void setPhaseOffset(nsecs_t) override {}

private:
    std::mutex mCallbackMutex; // Protects the following
    VSyncSource::Callback* mCallback = nullptr;
};

// Do not call property_set on main thread which will be blocked by init
// Use StartPropertySetThread instead.
void SurfaceFlinger::init() {
    ALOGI(  "SurfaceFlinger's main thread ready to run. "
            "Initializing graphics H/W...");

    ALOGI("Phase offest NS: %" PRId64 "", vsyncPhaseOffsetNs);

    Mutex::Autolock _l(mStateLock);

    // start the EventThread
    mEventThreadSource =
            std::make_unique<DispSyncSource>(&mPrimaryDispSync, SurfaceFlinger::vsyncPhaseOffsetNs,
                                             true, "app");
    mEventThread = std::make_unique<impl::EventThread>(mEventThreadSource.get(), *this, false,
                                                       "appEventThread");
    mSfEventThreadSource =
            std::make_unique<DispSyncSource>(&mPrimaryDispSync,
                                             SurfaceFlinger::sfVsyncPhaseOffsetNs, true, "sf");

    mSFEventThread = std::make_unique<impl::EventThread>(mSfEventThreadSource.get(), *this, true,
                                                         "sfEventThread");
    mEventQueue->setEventThread(mSFEventThread.get());
    mVsyncModulator.setEventThread(mSFEventThread.get());

    // Get a RenderEngine for the given display / config (can't fail)
    getBE().mRenderEngine =
            RE::impl::RenderEngine::create(HAL_PIXEL_FORMAT_RGBA_8888,
                                           hasWideColorDisplay
                                                   ? RE::RenderEngine::WIDE_COLOR_SUPPORT
                                                   : 0);
    LOG_ALWAYS_FATAL_IF(getBE().mRenderEngine == nullptr, "couldn't create RenderEngine");

    LOG_ALWAYS_FATAL_IF(mVrFlingerRequestsDisplay,
            "Starting with vr flinger active is not currently supported.");
    getBE().mHwc.reset(
            new HWComposer(std::make_unique<Hwc2::impl::Composer>(getBE().mHwcServiceName)));
    getBE().mHwc->registerCallback(this, getBE().mComposerSequenceId);
    // Process any initial hotplug and resulting display changes.
    processDisplayHotplugEventsLocked();
    LOG_ALWAYS_FATAL_IF(!getBE().mHwc->isConnected(HWC_DISPLAY_PRIMARY),
            "Registered composer callback but didn't create the default primary display");

    // make the default display GLContext current so that we can create textures
    // when creating Layers (which may happens before we render something)
    getDefaultDisplayDeviceLocked()->makeCurrent();

    if (useVrFlinger) {
        auto vrFlingerRequestDisplayCallback = [this] (bool requestDisplay) {
            // This callback is called from the vr flinger dispatch thread. We
            // need to call signalTransaction(), which requires holding
            // mStateLock when we're not on the main thread. Acquiring
            // mStateLock from the vr flinger dispatch thread might trigger a
            // deadlock in surface flinger (see b/66916578), so post a message
            // to be handled on the main thread instead.
            sp<LambdaMessage> message = new LambdaMessage([=]() {
                ALOGI("VR request display mode: requestDisplay=%d", requestDisplay);
                mVrFlingerRequestsDisplay = requestDisplay;
                signalTransaction();
            });
            postMessageAsync(message);
        };
        mVrFlinger = dvr::VrFlinger::Create(getBE().mHwc->getComposer(),
                getBE().mHwc->getHwcDisplayId(HWC_DISPLAY_PRIMARY).value_or(0),
                vrFlingerRequestDisplayCallback);
        if (!mVrFlinger) {
            ALOGE("Failed to start vrflinger");
        }
    }

    mEventControlThread = std::make_unique<impl::EventControlThread>(
            [this](bool enabled) { setVsyncEnabled(HWC_DISPLAY_PRIMARY, enabled); });

    // initialize our drawing state
    mDrawingState = mCurrentState;

    // set initial conditions (e.g. unblank default device)
    initializeDisplays();

    getBE().mRenderEngine->primeCache();

    // Inform native graphics APIs whether the present timestamp is supported:
    if (getHwComposer().hasCapability(
            HWC2::Capability::PresentFenceIsNotReliable)) {
        mStartPropertySetThread = new StartPropertySetThread(false);
    } else {
        mStartPropertySetThread = new StartPropertySetThread(true);
    }

    if (mStartPropertySetThread->Start() != NO_ERROR) {
        ALOGE("Run StartPropertySetThread failed!");
    }

    mLegacySrgbSaturationMatrix = getBE().mHwc->getDataspaceSaturationMatrix(HWC_DISPLAY_PRIMARY,
            Dataspace::SRGB_LINEAR);

    ALOGV("Done initializing");
}

void SurfaceFlinger::readPersistentProperties() {
    Mutex::Autolock _l(mStateLock);

    char value[PROPERTY_VALUE_MAX];

    property_get("persist.sys.sf.color_saturation", value, "1.0");
    mGlobalSaturationFactor = atof(value);
    updateColorMatrixLocked();
    ALOGV("Saturation is set to %.2f", mGlobalSaturationFactor);

    property_get("persist.sys.sf.native_mode", value, "0");
    mDisplayColorSetting = toDisplayColorSetting(atoi(value));
    ALOGV("Display Color Setting is set to %s.",
          decodeDisplayColorSetting(mDisplayColorSetting).c_str());
}

void SurfaceFlinger::startBootAnim() {
    // Start boot animation service by setting a property mailbox
    // if property setting thread is already running, Start() will be just a NOP
    mStartPropertySetThread->Start();
    // Wait until property was set
    if (mStartPropertySetThread->join() != NO_ERROR) {
        ALOGE("Join StartPropertySetThread failed!");
    }
}

size_t SurfaceFlinger::getMaxTextureSize() const {
    return getBE().mRenderEngine->getMaxTextureSize();
}

size_t SurfaceFlinger::getMaxViewportDims() const {
    return getBE().mRenderEngine->getMaxViewportDims();
}

// ----------------------------------------------------------------------------

bool SurfaceFlinger::authenticateSurfaceTexture(
        const sp<IGraphicBufferProducer>& bufferProducer) const {
    Mutex::Autolock _l(mStateLock);
    return authenticateSurfaceTextureLocked(bufferProducer);
}

bool SurfaceFlinger::authenticateSurfaceTextureLocked(
        const sp<IGraphicBufferProducer>& bufferProducer) const {
    sp<IBinder> surfaceTextureBinder(IInterface::asBinder(bufferProducer));
    return mGraphicBufferProducerList.count(surfaceTextureBinder.get()) > 0;
}

status_t SurfaceFlinger::getSupportedFrameTimestamps(
        std::vector<FrameEvent>* outSupported) const {
    *outSupported = {
        FrameEvent::REQUESTED_PRESENT,
        FrameEvent::ACQUIRE,
        FrameEvent::LATCH,
        FrameEvent::FIRST_REFRESH_START,
        FrameEvent::LAST_REFRESH_START,
        FrameEvent::GPU_COMPOSITION_DONE,
        FrameEvent::DEQUEUE_READY,
        FrameEvent::RELEASE,
    };
    ConditionalLock _l(mStateLock,
            std::this_thread::get_id() != mMainThreadId);
    if (!getHwComposer().hasCapability(
            HWC2::Capability::PresentFenceIsNotReliable)) {
        outSupported->push_back(FrameEvent::DISPLAY_PRESENT);
    }
    return NO_ERROR;
}

status_t SurfaceFlinger::getDisplayConfigs(const sp<IBinder>& display,
        Vector<DisplayInfo>* configs) {
    if (configs == nullptr || display.get() == nullptr) {
        return BAD_VALUE;
    }

    if (!display.get())
        return NAME_NOT_FOUND;

    int32_t type = NAME_NOT_FOUND;
    for (int i=0 ; i<DisplayDevice::NUM_BUILTIN_DISPLAY_TYPES ; i++) {
        if (display == mBuiltinDisplays[i]) {
            type = i;
            break;
        }
    }

    if (type < 0) {
        return type;
    }

    // TODO: Not sure if display density should handled by SF any longer
    class Density {
        static int getDensityFromProperty(char const* propName) {
            char property[PROPERTY_VALUE_MAX];
            int density = 0;
            if (property_get(propName, property, nullptr) > 0) {
                density = atoi(property);
            }
            return density;
        }
    public:
        static int getEmuDensity() {
            return getDensityFromProperty("qemu.sf.lcd_density"); }
        static int getBuildDensity()  {
            return getDensityFromProperty("ro.sf.lcd_density"); }
    };

    configs->clear();

    ConditionalLock _l(mStateLock,
            std::this_thread::get_id() != mMainThreadId);
    for (const auto& hwConfig : getHwComposer().getConfigs(type)) {
        DisplayInfo info = DisplayInfo();

        float xdpi = hwConfig->getDpiX();
        float ydpi = hwConfig->getDpiY();

        if (type == DisplayDevice::DISPLAY_PRIMARY) {
            // The density of the device is provided by a build property
            float density = Density::getBuildDensity() / 160.0f;
            if (density == 0) {
                // the build doesn't provide a density -- this is wrong!
                // use xdpi instead
                ALOGE("ro.sf.lcd_density must be defined as a build property");
                density = xdpi / 160.0f;
            }
            if (Density::getEmuDensity()) {
                // if "qemu.sf.lcd_density" is specified, it overrides everything
                xdpi = ydpi = density = Density::getEmuDensity();
                density /= 160.0f;
            }
            info.density = density;

            // TODO: this needs to go away (currently needed only by webkit)
            sp<const DisplayDevice> hw(getDefaultDisplayDeviceLocked());
            info.orientation = hw ? hw->getOrientation() : 0;
        } else {
            // TODO: where should this value come from?
            static const int TV_DENSITY = 213;
            info.density = TV_DENSITY / 160.0f;
            info.orientation = 0;
        }

        info.w = hwConfig->getWidth();
        info.h = hwConfig->getHeight();
        info.xdpi = xdpi;
        info.ydpi = ydpi;
        info.fps = 1e9 / hwConfig->getVsyncPeriod();
        info.appVsyncOffset = vsyncPhaseOffsetNs;

        // This is how far in advance a buffer must be queued for
        // presentation at a given time.  If you want a buffer to appear
        // on the screen at time N, you must submit the buffer before
        // (N - presentationDeadline).
        //
        // Normally it's one full refresh period (to give SF a chance to
        // latch the buffer), but this can be reduced by configuring a
        // DispSync offset.  Any additional delays introduced by the hardware
        // composer or panel must be accounted for here.
        //
        // We add an additional 1ms to allow for processing time and
        // differences between the ideal and actual refresh rate.
        info.presentationDeadline = hwConfig->getVsyncPeriod() -
                sfVsyncPhaseOffsetNs + 1000000;

        // All non-virtual displays are currently considered secure.
        info.secure = true;

        configs->push_back(info);
    }

    return NO_ERROR;
}

status_t SurfaceFlinger::getDisplayStats(const sp<IBinder>& /* display */,
        DisplayStatInfo* stats) {
    if (stats == nullptr) {
        return BAD_VALUE;
    }

    // FIXME for now we always return stats for the primary display
    memset(stats, 0, sizeof(*stats));
    stats->vsyncTime   = mPrimaryDispSync.computeNextRefresh(0);
    stats->vsyncPeriod = mPrimaryDispSync.getPeriod();
    return NO_ERROR;
}

int SurfaceFlinger::getActiveConfig(const sp<IBinder>& display) {
    if (display == nullptr) {
        ALOGE("%s : display is nullptr", __func__);
        return BAD_VALUE;
    }

    sp<const DisplayDevice> device(getDisplayDevice(display));
    if (device != nullptr) {
        return device->getActiveConfig();
    }

    return BAD_VALUE;
}

void SurfaceFlinger::setActiveConfigInternal(const sp<DisplayDevice>& hw, int mode) {
    ALOGD("Set active config mode=%d, type=%d flinger=%p", mode, hw->getDisplayType(),
          this);
    int currentMode = hw->getActiveConfig();

    if (mode == currentMode) {
        ALOGD("Screen type=%d is already mode=%d", hw->getDisplayType(), mode);
        return;
    }

    if (hw->isVirtual()) {
        ALOGW("Trying to set config for virtual display");
        return;
    }

    hw->setActiveConfig(mode);
    getHwComposer().setActiveConfig(hw->getDisplayType(), mode);
}

status_t SurfaceFlinger::setActiveConfig(const sp<IBinder>& display, int mode) {
    class MessageSetActiveConfig: public MessageBase {
        SurfaceFlinger& mFlinger;
        sp<IBinder> mDisplay;
        int mMode;
    public:
        MessageSetActiveConfig(SurfaceFlinger& flinger, const sp<IBinder>& disp,
                               int mode) :
            mFlinger(flinger), mDisplay(disp) { mMode = mode; }
        virtual bool handler() {
            Vector<DisplayInfo> configs;
            mFlinger.getDisplayConfigs(mDisplay, &configs);
            if (mMode < 0 || mMode >= static_cast<int>(configs.size())) {
                ALOGE("Attempt to set active config = %d for display with %zu configs",
                        mMode, configs.size());
                return true;
            }
            sp<DisplayDevice> hw(mFlinger.getDisplayDevice(mDisplay));
            if (hw == nullptr) {
                ALOGE("Attempt to set active config = %d for null display %p",
                        mMode, mDisplay.get());
            } else if (hw->isVirtual()) {
                ALOGW("Attempt to set active config = %d for virtual display",
                        mMode);
            } else {
                mFlinger.setActiveConfigInternal(hw, mMode);
            }
            return true;
        }
    };
    sp<MessageBase> msg = new MessageSetActiveConfig(*this, display, mode);
    postMessageSync(msg);
    return NO_ERROR;
}
status_t SurfaceFlinger::getDisplayColorModes(const sp<IBinder>& display,
        Vector<ColorMode>* outColorModes) {
    if ((outColorModes == nullptr) || (display.get() == nullptr)) {
        return BAD_VALUE;
    }

    if (!display.get()) {
        return NAME_NOT_FOUND;
    }

    int32_t type = NAME_NOT_FOUND;
    for (int i=0 ; i<DisplayDevice::NUM_BUILTIN_DISPLAY_TYPES ; i++) {
        if (display == mBuiltinDisplays[i]) {
            type = i;
            break;
        }
    }

    if (type < 0) {
        return type;
    }

    std::vector<ColorMode> modes;
    {
        ConditionalLock _l(mStateLock,
                std::this_thread::get_id() != mMainThreadId);
        modes = getHwComposer().getColorModes(type);
    }
    outColorModes->clear();
    std::copy(modes.cbegin(), modes.cend(), std::back_inserter(*outColorModes));

    return NO_ERROR;
}

ColorMode SurfaceFlinger::getActiveColorMode(const sp<IBinder>& display) {
    sp<const DisplayDevice> device(getDisplayDevice(display));
    if (device != nullptr) {
        return device->getActiveColorMode();
    }
    return static_cast<ColorMode>(BAD_VALUE);
}

void SurfaceFlinger::setActiveColorModeInternal(const sp<DisplayDevice>& hw,
                                                ColorMode mode, Dataspace dataSpace,
                                                RenderIntent renderIntent) {
    ColorMode currentMode = hw->getActiveColorMode();
    Dataspace currentDataSpace = hw->getCompositionDataSpace();
    RenderIntent currentRenderIntent = hw->getActiveRenderIntent();

    if (mode == currentMode && dataSpace == currentDataSpace &&
        renderIntent == currentRenderIntent) {
        return;
    }

    if (hw->isVirtual()) {
        ALOGW("Trying to set config for virtual display");
        return;
    }

    hw->setActiveColorMode(mode);
    hw->setCompositionDataSpace(dataSpace);
    hw->setActiveRenderIntent(renderIntent);
    getHwComposer().setActiveColorMode(hw->getDisplayType(), mode, renderIntent);

    ALOGV("Set active color mode: %s (%d), active render intent: %s (%d), type=%d",
          decodeColorMode(mode).c_str(), mode,
          decodeRenderIntent(renderIntent).c_str(), renderIntent,
          hw->getDisplayType());
}


status_t SurfaceFlinger::setActiveColorMode(const sp<IBinder>& display,
        ColorMode colorMode) {
    class MessageSetActiveColorMode: public MessageBase {
        SurfaceFlinger& mFlinger;
        sp<IBinder> mDisplay;
        ColorMode mMode;
    public:
        MessageSetActiveColorMode(SurfaceFlinger& flinger, const sp<IBinder>& disp,
                               ColorMode mode) :
            mFlinger(flinger), mDisplay(disp) { mMode = mode; }
        virtual bool handler() {
            Vector<ColorMode> modes;
            mFlinger.getDisplayColorModes(mDisplay, &modes);
            bool exists = std::find(std::begin(modes), std::end(modes), mMode) != std::end(modes);
            if (mMode < ColorMode::NATIVE || !exists) {
                ALOGE("Attempt to set invalid active color mode %s (%d) for display %p",
                      decodeColorMode(mMode).c_str(), mMode, mDisplay.get());
                return true;
            }
            sp<DisplayDevice> hw(mFlinger.getDisplayDevice(mDisplay));
            if (hw == nullptr) {
                ALOGE("Attempt to set active color mode %s (%d) for null display %p",
                      decodeColorMode(mMode).c_str(), mMode, mDisplay.get());
            } else if (hw->isVirtual()) {
                ALOGW("Attempt to set active color mode %s %d for virtual display",
                      decodeColorMode(mMode).c_str(), mMode);
            } else {
                mFlinger.setActiveColorModeInternal(hw, mMode, Dataspace::UNKNOWN,
                                                    RenderIntent::COLORIMETRIC);
            }
            return true;
        }
    };
    sp<MessageBase> msg = new MessageSetActiveColorMode(*this, display, colorMode);
    postMessageSync(msg);
    return NO_ERROR;
}

status_t SurfaceFlinger::clearAnimationFrameStats() {
    Mutex::Autolock _l(mStateLock);
    mAnimFrameTracker.clearStats();
    return NO_ERROR;
}

status_t SurfaceFlinger::getAnimationFrameStats(FrameStats* outStats) const {
    Mutex::Autolock _l(mStateLock);
    mAnimFrameTracker.getStats(outStats);
    return NO_ERROR;
}

status_t SurfaceFlinger::getHdrCapabilities(const sp<IBinder>& display,
        HdrCapabilities* outCapabilities) const {
    Mutex::Autolock _l(mStateLock);

    sp<const DisplayDevice> displayDevice(getDisplayDeviceLocked(display));
    if (displayDevice == nullptr) {
        ALOGE("getHdrCapabilities: Invalid display %p", displayDevice.get());
        return BAD_VALUE;
    }

    // At this point the DisplayDeivce should already be set up,
    // meaning the luminance information is already queried from
    // hardware composer and stored properly.
    const HdrCapabilities& capabilities = displayDevice->getHdrCapabilities();
    *outCapabilities = HdrCapabilities(capabilities.getSupportedHdrTypes(),
                                       capabilities.getDesiredMaxLuminance(),
                                       capabilities.getDesiredMaxAverageLuminance(),
                                       capabilities.getDesiredMinLuminance());

    return NO_ERROR;
}

status_t SurfaceFlinger::enableVSyncInjections(bool enable) {
    sp<LambdaMessage> enableVSyncInjections = new LambdaMessage([&]() {
        Mutex::Autolock _l(mStateLock);

        if (mInjectVSyncs == enable) {
            return;
        }

        if (enable) {
            ALOGV("VSync Injections enabled");
            if (mVSyncInjector.get() == nullptr) {
                mVSyncInjector = std::make_unique<InjectVSyncSource>();
                mInjectorEventThread =
                        std::make_unique<impl::EventThread>(mVSyncInjector.get(), *this, false,
                                                            "injEventThread");
            }
            mEventQueue->setEventThread(mInjectorEventThread.get());
        } else {
            ALOGV("VSync Injections disabled");
            mEventQueue->setEventThread(mSFEventThread.get());
        }

        mInjectVSyncs = enable;
    });
    postMessageSync(enableVSyncInjections);
    return NO_ERROR;
}

status_t SurfaceFlinger::injectVSync(nsecs_t when) {
    Mutex::Autolock _l(mStateLock);

    if (!mInjectVSyncs) {
        ALOGE("VSync Injections not enabled");
        return BAD_VALUE;
    }
    if (mInjectVSyncs && mInjectorEventThread.get() != nullptr) {
        ALOGV("Injecting VSync inside SurfaceFlinger");
        mVSyncInjector->onInjectSyncEvent(when);
    }
    return NO_ERROR;
}

status_t SurfaceFlinger::getLayerDebugInfo(std::vector<LayerDebugInfo>* outLayers) const
        NO_THREAD_SAFETY_ANALYSIS {
    IPCThreadState* ipc = IPCThreadState::self();
    const int pid = ipc->getCallingPid();
    const int uid = ipc->getCallingUid();
    if ((uid != AID_SHELL) &&
            !PermissionCache::checkPermission(sDump, pid, uid)) {
        ALOGE("Layer debug info permission denied for pid=%d, uid=%d", pid, uid);
        return PERMISSION_DENIED;
    }

    // Try to acquire a lock for 1s, fail gracefully
    const status_t err = mStateLock.timedLock(s2ns(1));
    const bool locked = (err == NO_ERROR);
    if (!locked) {
        ALOGE("LayerDebugInfo: SurfaceFlinger unresponsive (%s [%d]) - exit", strerror(-err), err);
        return TIMED_OUT;
    }

    outLayers->clear();
    mCurrentState.traverseInZOrder([&](Layer* layer) {
        outLayers->push_back(layer->getLayerDebugInfo());
    });

    mStateLock.unlock();
    return NO_ERROR;
}

// ----------------------------------------------------------------------------

sp<IDisplayEventConnection> SurfaceFlinger::createDisplayEventConnection(
        ISurfaceComposer::VsyncSource vsyncSource) {
    if (vsyncSource == eVsyncSourceSurfaceFlinger) {
        return mSFEventThread->createEventConnection();
    } else {
        return mEventThread->createEventConnection();
    }
}

// ----------------------------------------------------------------------------

void SurfaceFlinger::waitForEvent() {
    mEventQueue->waitMessage();
}

void SurfaceFlinger::signalTransaction() {
    mEventQueue->invalidate();
}

void SurfaceFlinger::signalLayerUpdate() {
    mEventQueue->invalidate();
}

void SurfaceFlinger::signalRefresh() {
    mRefreshPending = true;
    mEventQueue->refresh();
}

status_t SurfaceFlinger::postMessageAsync(const sp<MessageBase>& msg,
        nsecs_t reltime, uint32_t /* flags */) {
    return mEventQueue->postMessage(msg, reltime);
}

status_t SurfaceFlinger::postMessageSync(const sp<MessageBase>& msg,
        nsecs_t reltime, uint32_t /* flags */) {
    status_t res = mEventQueue->postMessage(msg, reltime);
    if (res == NO_ERROR) {
        msg->wait();
    }
    return res;
}

void SurfaceFlinger::run() {
    do {
        waitForEvent();
    } while (true);
}

void SurfaceFlinger::enableHardwareVsync() {
    Mutex::Autolock _l(mHWVsyncLock);
    if (!mPrimaryHWVsyncEnabled && mHWVsyncAvailable) {
        mPrimaryDispSync.beginResync();
        //eventControl(HWC_DISPLAY_PRIMARY, SurfaceFlinger::EVENT_VSYNC, true);
        mEventControlThread->setVsyncEnabled(true);
        mPrimaryHWVsyncEnabled = true;
    }
}

void SurfaceFlinger::resyncToHardwareVsync(bool makeAvailable) {
    Mutex::Autolock _l(mHWVsyncLock);

    if (makeAvailable) {
        mHWVsyncAvailable = true;
    } else if (!mHWVsyncAvailable) {
        // Hardware vsync is not currently available, so abort the resync
        // attempt for now
        return;
    }

    const auto& activeConfig = getBE().mHwc->getActiveConfig(HWC_DISPLAY_PRIMARY);
    const nsecs_t period = activeConfig->getVsyncPeriod();

    mPrimaryDispSync.reset();
    mPrimaryDispSync.setPeriod(period);

    if (!mPrimaryHWVsyncEnabled) {
        mPrimaryDispSync.beginResync();
        //eventControl(HWC_DISPLAY_PRIMARY, SurfaceFlinger::EVENT_VSYNC, true);
        mEventControlThread->setVsyncEnabled(true);
        mPrimaryHWVsyncEnabled = true;
    }
}

void SurfaceFlinger::disableHardwareVsync(bool makeUnavailable) {
    Mutex::Autolock _l(mHWVsyncLock);
    if (mPrimaryHWVsyncEnabled) {
        //eventControl(HWC_DISPLAY_PRIMARY, SurfaceFlinger::EVENT_VSYNC, false);
        mEventControlThread->setVsyncEnabled(false);
        mPrimaryDispSync.endResync();
        mPrimaryHWVsyncEnabled = false;
    }
    if (makeUnavailable) {
        mHWVsyncAvailable = false;
    }
}

void SurfaceFlinger::resyncWithRateLimit() {
    static constexpr nsecs_t kIgnoreDelay = ms2ns(500);

    // No explicit locking is needed here since EventThread holds a lock while calling this method
    static nsecs_t sLastResyncAttempted = 0;
    const nsecs_t now = systemTime();
    if (now - sLastResyncAttempted > kIgnoreDelay) {
        resyncToHardwareVsync(false);
    }
    sLastResyncAttempted = now;
}

void SurfaceFlinger::onVsyncReceived(int32_t sequenceId,
        hwc2_display_t displayId, int64_t timestamp) {
    Mutex::Autolock lock(mStateLock);
    // Ignore any vsyncs from a previous hardware composer.
    if (sequenceId != getBE().mComposerSequenceId) {
        return;
    }

    int32_t type;
    if (!getBE().mHwc->onVsync(displayId, timestamp, &type)) {
        return;
    }

    bool needsHwVsync = false;

    { // Scope for the lock
        Mutex::Autolock _l(mHWVsyncLock);
        if (type == DisplayDevice::DISPLAY_PRIMARY && mPrimaryHWVsyncEnabled) {
            needsHwVsync = mPrimaryDispSync.addResyncSample(timestamp);
        }
    }

    if (needsHwVsync) {
        enableHardwareVsync();
    } else {
        disableHardwareVsync(false);
    }
}

void SurfaceFlinger::getCompositorTiming(CompositorTiming* compositorTiming) {
    std::lock_guard<std::mutex> lock(getBE().mCompositorTimingLock);
    *compositorTiming = getBE().mCompositorTiming;
}

void SurfaceFlinger::onHotplugReceived(int32_t sequenceId, hwc2_display_t display,
                                       HWC2::Connection connection) {
    ALOGV("onHotplugReceived(%d, %" PRIu64 ", %s)", sequenceId, display,
          connection == HWC2::Connection::Connected ? "connected" : "disconnected");

    // Ignore events that do not have the right sequenceId.
    if (sequenceId != getBE().mComposerSequenceId) {
        return;
    }

    // Only lock if we're not on the main thread. This function is normally
    // called on a hwbinder thread, but for the primary display it's called on
    // the main thread with the state lock already held, so don't attempt to
    // acquire it here.
    ConditionalLock lock(mStateLock, std::this_thread::get_id() != mMainThreadId);

    mPendingHotplugEvents.emplace_back(HotplugEvent{display, connection});

    if (std::this_thread::get_id() == mMainThreadId) {
        // Process all pending hot plug events immediately if we are on the main thread.
        processDisplayHotplugEventsLocked();
    }

    setTransactionFlags(eDisplayTransactionNeeded);
}

void SurfaceFlinger::onRefreshReceived(int sequenceId,
                                       hwc2_display_t /*display*/) {
    Mutex::Autolock lock(mStateLock);
    if (sequenceId != getBE().mComposerSequenceId) {
        return;
    }
    repaintEverything();
}

void SurfaceFlinger::setVsyncEnabled(int disp, int enabled) {
    ATRACE_CALL();
    Mutex::Autolock lock(mStateLock);
    getHwComposer().setVsyncEnabled(disp,
            enabled ? HWC2::Vsync::Enable : HWC2::Vsync::Disable);
}

// Note: it is assumed the caller holds |mStateLock| when this is called
void SurfaceFlinger::resetDisplayState() {
    disableHardwareVsync(true);
    // Clear the drawing state so that the logic inside of
    // handleTransactionLocked will fire. It will determine the delta between
    // mCurrentState and mDrawingState and re-apply all changes when we make the
    // transition.
    mDrawingState.displays.clear();
    getRenderEngine().resetCurrentSurface();
    mDisplays.clear();
}

void SurfaceFlinger::updateVrFlinger() {
    if (!mVrFlinger)
        return;
    bool vrFlingerRequestsDisplay = mVrFlingerRequestsDisplay;
    if (vrFlingerRequestsDisplay == getBE().mHwc->isUsingVrComposer()) {
        return;
    }

    if (vrFlingerRequestsDisplay && !getBE().mHwc->getComposer()->isRemote()) {
        ALOGE("Vr flinger is only supported for remote hardware composer"
              " service connections. Ignoring request to transition to vr"
              " flinger.");
        mVrFlingerRequestsDisplay = false;
        return;
    }

    Mutex::Autolock _l(mStateLock);

    int currentDisplayPowerMode = getDisplayDeviceLocked(
            mBuiltinDisplays[DisplayDevice::DISPLAY_PRIMARY])->getPowerMode();

    if (!vrFlingerRequestsDisplay) {
        mVrFlinger->SeizeDisplayOwnership();
    }

    resetDisplayState();
    getBE().mHwc.reset(); // Delete the current instance before creating the new one
    getBE().mHwc.reset(new HWComposer(std::make_unique<Hwc2::impl::Composer>(
            vrFlingerRequestsDisplay ? "vr" : getBE().mHwcServiceName)));
    getBE().mHwc->registerCallback(this, ++getBE().mComposerSequenceId);

    LOG_ALWAYS_FATAL_IF(!getBE().mHwc->getComposer()->isRemote(),
                        "Switched to non-remote hardware composer");

    if (vrFlingerRequestsDisplay) {
        mVrFlinger->GrantDisplayOwnership();
    } else {
        enableHardwareVsync();
    }

    mVisibleRegionsDirty = true;
    invalidateHwcGeometry();

    // Re-enable default display.
    sp<DisplayDevice> hw(getDisplayDeviceLocked(
            mBuiltinDisplays[DisplayDevice::DISPLAY_PRIMARY]));
    setPowerModeInternal(hw, currentDisplayPowerMode, /*stateLockHeld*/ true);

    // Reset the timing values to account for the period of the swapped in HWC
    const auto& activeConfig = getBE().mHwc->getActiveConfig(HWC_DISPLAY_PRIMARY);
    const nsecs_t period = activeConfig->getVsyncPeriod();
    mAnimFrameTracker.setDisplayRefreshPeriod(period);

    // Use phase of 0 since phase is not known.
    // Use latency of 0, which will snap to the ideal latency.
    setCompositorTimingSnapped(0, period, 0);

    android_atomic_or(1, &mRepaintEverything);
    setTransactionFlags(eDisplayTransactionNeeded);
}

void SurfaceFlinger::onMessageReceived(int32_t what) {
    ATRACE_CALL();
    switch (what) {
        case MessageQueue::INVALIDATE: {
            bool frameMissed = !mHadClientComposition &&
                    mPreviousPresentFence != Fence::NO_FENCE &&
                    (mPreviousPresentFence->getSignalTime() ==
                            Fence::SIGNAL_TIME_PENDING);
            ATRACE_INT("FrameMissed", static_cast<int>(frameMissed));
            if (frameMissed) {
                mTimeStats.incrementMissedFrames();
                if (mPropagateBackpressure) {
                    signalLayerUpdate();
                    break;
                }
            }

            // Now that we're going to make it to the handleMessageTransaction()
            // call below it's safe to call updateVrFlinger(), which will
            // potentially trigger a display handoff.
            updateVrFlinger();

            bool refreshNeeded = handleMessageTransaction();
            refreshNeeded |= handleMessageInvalidate();
            refreshNeeded |= mRepaintEverything;
            if (refreshNeeded) {
                // Signal a refresh if a transaction modified the window state,
                // a new buffer was latched, or if HWC has requested a full
                // repaint
                signalRefresh();
            }
            break;
        }
        case MessageQueue::REFRESH: {
            handleMessageRefresh();
            break;
        }
    }
}

bool SurfaceFlinger::handleMessageTransaction() {
    uint32_t transactionFlags = peekTransactionFlags();
    if (transactionFlags) {
        handleTransaction(transactionFlags);
        return true;
    }
    return false;
}

bool SurfaceFlinger::handleMessageInvalidate() {
    ATRACE_CALL();
    return handlePageFlip();
}

void SurfaceFlinger::handleMessageRefresh() {
    ATRACE_CALL();

    mRefreshPending = false;

    nsecs_t refreshStartTime = systemTime(SYSTEM_TIME_MONOTONIC);

    preComposition(refreshStartTime);
    rebuildLayerStacks();
    setUpHWComposer();
    doDebugFlashRegions();
    doTracing("handleRefresh");
    logLayerStats();
    doComposition();
    postComposition(refreshStartTime);

    mPreviousPresentFence = getBE().mHwc->getPresentFence(HWC_DISPLAY_PRIMARY);

    mHadClientComposition = false;
    for (size_t displayId = 0; displayId < mDisplays.size(); ++displayId) {
        const sp<DisplayDevice>& displayDevice = mDisplays[displayId];
        mHadClientComposition = mHadClientComposition ||
                getBE().mHwc->hasClientComposition(displayDevice->getHwcDisplayId());
    }
    mVsyncModulator.setLastFrameUsedRenderEngine(mHadClientComposition);

    mLayersWithQueuedFrames.clear();
}

void SurfaceFlinger::doDebugFlashRegions()
{
    // is debugging enabled
    if (CC_LIKELY(!mDebugRegion))
        return;

    const bool repaintEverything = mRepaintEverything;
    for (size_t dpy=0 ; dpy<mDisplays.size() ; dpy++) {
        const sp<DisplayDevice>& hw(mDisplays[dpy]);
        if (hw->isDisplayOn()) {
            // transform the dirty region into this screen's coordinate space
            const Region dirtyRegion(hw->getDirtyRegion(repaintEverything));
            if (!dirtyRegion.isEmpty()) {
                // redraw the whole screen
                doComposeSurfaces(hw);

                // and draw the dirty region
                const int32_t height = hw->getHeight();
                auto& engine(getRenderEngine());
                engine.fillRegionWithColor(dirtyRegion, height, 1, 0, 1, 1);

                hw->swapBuffers(getHwComposer());
            }
        }
    }

    postFramebuffer();

    if (mDebugRegion > 1) {
        usleep(mDebugRegion * 1000);
    }

    for (size_t displayId = 0; displayId < mDisplays.size(); ++displayId) {
        auto& displayDevice = mDisplays[displayId];
        if (!displayDevice->isDisplayOn()) {
            continue;
        }

        status_t result = displayDevice->prepareFrame(*getBE().mHwc);
        ALOGE_IF(result != NO_ERROR,
                 "prepareFrame for display %zd failed:"
                 " %d (%s)",
                 displayId, result, strerror(-result));
    }
}

void SurfaceFlinger::doTracing(const char* where) {
    ATRACE_CALL();
    ATRACE_NAME(where);
    if (CC_UNLIKELY(mTracing.isEnabled())) {
        mTracing.traceLayers(where, dumpProtoInfo(LayerVector::StateSet::Drawing));
    }
}

void SurfaceFlinger::logLayerStats() {
    ATRACE_CALL();
    if (CC_UNLIKELY(mLayerStats.isEnabled())) {
        int32_t hwcId = -1;
        for (size_t dpy = 0; dpy < mDisplays.size(); ++dpy) {
            const sp<const DisplayDevice>& displayDevice(mDisplays[dpy]);
            if (displayDevice->isPrimary()) {
                hwcId = displayDevice->getHwcDisplayId();
                break;
            }
        }
        if (hwcId < 0) {
            ALOGE("LayerStats: Hmmm, no primary display?");
            return;
        }
        mLayerStats.logLayerStats(dumpVisibleLayersProtoInfo(hwcId));
    }
}

void SurfaceFlinger::preComposition(nsecs_t refreshStartTime)
{
    ATRACE_CALL();
    ALOGV("preComposition");

    bool needExtraInvalidate = false;
    mDrawingState.traverseInZOrder([&](Layer* layer) {
        if (layer->onPreComposition(refreshStartTime)) {
            needExtraInvalidate = true;
        }
    });

    if (needExtraInvalidate) {
        signalLayerUpdate();
    }
}

void SurfaceFlinger::updateCompositorTiming(
        nsecs_t vsyncPhase, nsecs_t vsyncInterval, nsecs_t compositeTime,
        std::shared_ptr<FenceTime>& presentFenceTime) {
    // Update queue of past composite+present times and determine the
    // most recently known composite to present latency.
    getBE().mCompositePresentTimes.push({compositeTime, presentFenceTime});
    nsecs_t compositeToPresentLatency = -1;
    while (!getBE().mCompositePresentTimes.empty()) {
        SurfaceFlingerBE::CompositePresentTime& cpt = getBE().mCompositePresentTimes.front();
        // Cached values should have been updated before calling this method,
        // which helps avoid duplicate syscalls.
        nsecs_t displayTime = cpt.display->getCachedSignalTime();
        if (displayTime == Fence::SIGNAL_TIME_PENDING) {
            break;
        }
        compositeToPresentLatency = displayTime - cpt.composite;
        getBE().mCompositePresentTimes.pop();
    }

    // Don't let mCompositePresentTimes grow unbounded, just in case.
    while (getBE().mCompositePresentTimes.size() > 16) {
        getBE().mCompositePresentTimes.pop();
    }

    setCompositorTimingSnapped(
            vsyncPhase, vsyncInterval, compositeToPresentLatency);
}

void SurfaceFlinger::setCompositorTimingSnapped(nsecs_t vsyncPhase,
        nsecs_t vsyncInterval, nsecs_t compositeToPresentLatency) {
    // Integer division and modulo round toward 0 not -inf, so we need to
    // treat negative and positive offsets differently.
    nsecs_t idealLatency = (sfVsyncPhaseOffsetNs > 0) ?
            (vsyncInterval - (sfVsyncPhaseOffsetNs % vsyncInterval)) :
            ((-sfVsyncPhaseOffsetNs) % vsyncInterval);

    // Just in case sfVsyncPhaseOffsetNs == -vsyncInterval.
    if (idealLatency <= 0) {
        idealLatency = vsyncInterval;
    }

    // Snap the latency to a value that removes scheduling jitter from the
    // composition and present times, which often have >1ms of jitter.
    // Reducing jitter is important if an app attempts to extrapolate
    // something (such as user input) to an accurate diasplay time.
    // Snapping also allows an app to precisely calculate sfVsyncPhaseOffsetNs
    // with (presentLatency % interval).
    nsecs_t bias = vsyncInterval / 2;
    int64_t extraVsyncs =
            (compositeToPresentLatency - idealLatency + bias) / vsyncInterval;
    nsecs_t snappedCompositeToPresentLatency = (extraVsyncs > 0) ?
            idealLatency + (extraVsyncs * vsyncInterval) : idealLatency;

    std::lock_guard<std::mutex> lock(getBE().mCompositorTimingLock);
    getBE().mCompositorTiming.deadline = vsyncPhase - idealLatency;
    getBE().mCompositorTiming.interval = vsyncInterval;
    getBE().mCompositorTiming.presentLatency = snappedCompositeToPresentLatency;
}

void SurfaceFlinger::postComposition(nsecs_t refreshStartTime)
{
    ATRACE_CALL();
    ALOGV("postComposition");

    // Release any buffers which were replaced this frame
    nsecs_t dequeueReadyTime = systemTime();
    for (auto& layer : mLayersWithQueuedFrames) {
        layer->releasePendingBuffer(dequeueReadyTime);
    }

    // |mStateLock| not needed as we are on the main thread
    const sp<const DisplayDevice> hw(getDefaultDisplayDeviceLocked());

    getBE().mGlCompositionDoneTimeline.updateSignalTimes();
    std::shared_ptr<FenceTime> glCompositionDoneFenceTime;
    if (hw && getBE().mHwc->hasClientComposition(HWC_DISPLAY_PRIMARY)) {
        glCompositionDoneFenceTime =
                std::make_shared<FenceTime>(hw->getClientTargetAcquireFence());
        getBE().mGlCompositionDoneTimeline.push(glCompositionDoneFenceTime);
    } else {
        glCompositionDoneFenceTime = FenceTime::NO_FENCE;
    }

    getBE().mDisplayTimeline.updateSignalTimes();
    sp<Fence> presentFence = getBE().mHwc->getPresentFence(HWC_DISPLAY_PRIMARY);
    auto presentFenceTime = std::make_shared<FenceTime>(presentFence);
    getBE().mDisplayTimeline.push(presentFenceTime);

    nsecs_t vsyncPhase = mPrimaryDispSync.computeNextRefresh(0);
    nsecs_t vsyncInterval = mPrimaryDispSync.getPeriod();

    // We use the refreshStartTime which might be sampled a little later than
    // when we started doing work for this frame, but that should be okay
    // since updateCompositorTiming has snapping logic.
    updateCompositorTiming(
        vsyncPhase, vsyncInterval, refreshStartTime, presentFenceTime);
    CompositorTiming compositorTiming;
    {
        std::lock_guard<std::mutex> lock(getBE().mCompositorTimingLock);
        compositorTiming = getBE().mCompositorTiming;
    }

    mDrawingState.traverseInZOrder([&](Layer* layer) {
        bool frameLatched = layer->onPostComposition(glCompositionDoneFenceTime,
                presentFenceTime, compositorTiming);
        if (frameLatched) {
            recordBufferingStats(layer->getName().string(),
                    layer->getOccupancyHistory(false));
        }
    });

    if (presentFenceTime->isValid()) {
        if (mPrimaryDispSync.addPresentFence(presentFenceTime)) {
            enableHardwareVsync();
        } else {
            disableHardwareVsync(false);
        }
    }

    if (!hasSyncFramework) {
        if (getBE().mHwc->isConnected(HWC_DISPLAY_PRIMARY) && hw->isDisplayOn()) {
            enableHardwareVsync();
        }
    }

    if (mAnimCompositionPending) {
        mAnimCompositionPending = false;

        if (presentFenceTime->isValid()) {
            mAnimFrameTracker.setActualPresentFence(
                    std::move(presentFenceTime));
        } else if (getBE().mHwc->isConnected(HWC_DISPLAY_PRIMARY)) {
            // The HWC doesn't support present fences, so use the refresh
            // timestamp instead.
            nsecs_t presentTime =
                    getBE().mHwc->getRefreshTimestamp(HWC_DISPLAY_PRIMARY);
            mAnimFrameTracker.setActualPresentTime(presentTime);
        }
        mAnimFrameTracker.advanceFrame();
    }

    mTimeStats.incrementTotalFrames();
    if (mHadClientComposition) {
        mTimeStats.incrementClientCompositionFrames();
    }

    if (getBE().mHwc->isConnected(HWC_DISPLAY_PRIMARY) &&
            hw->getPowerMode() == HWC_POWER_MODE_OFF) {
        return;
    }

    nsecs_t currentTime = systemTime();
    if (mHasPoweredOff) {
        mHasPoweredOff = false;
    } else {
        nsecs_t elapsedTime = currentTime - getBE().mLastSwapTime;
        size_t numPeriods = static_cast<size_t>(elapsedTime / vsyncInterval);
        if (numPeriods < SurfaceFlingerBE::NUM_BUCKETS - 1) {
            getBE().mFrameBuckets[numPeriods] += elapsedTime;
        } else {
            getBE().mFrameBuckets[SurfaceFlingerBE::NUM_BUCKETS - 1] += elapsedTime;
        }
        getBE().mTotalTime += elapsedTime;
    }
    getBE().mLastSwapTime = currentTime;
}

void SurfaceFlinger::rebuildLayerStacks() {
    ATRACE_CALL();
    ALOGV("rebuildLayerStacks");

    // rebuild the visible layer list per screen
    if (CC_UNLIKELY(mVisibleRegionsDirty)) {
        ATRACE_NAME("rebuildLayerStacks VR Dirty");
        mVisibleRegionsDirty = false;
        invalidateHwcGeometry();

        for (size_t dpy=0 ; dpy<mDisplays.size() ; dpy++) {
            Region opaqueRegion;
            Region dirtyRegion;
            Vector<sp<Layer>> layersSortedByZ;
            Vector<sp<Layer>> layersNeedingFences;
            const sp<DisplayDevice>& displayDevice(mDisplays[dpy]);
            const Transform& tr(displayDevice->getTransform());
            const Rect bounds(displayDevice->getBounds());
            if (displayDevice->isDisplayOn()) {
                computeVisibleRegions(displayDevice, dirtyRegion, opaqueRegion);

                mDrawingState.traverseInZOrder([&](Layer* layer) {
                    bool hwcLayerDestroyed = false;
                    if (layer->belongsToDisplay(displayDevice->getLayerStack(),
                                displayDevice->isPrimary())) {
                        Region drawRegion(tr.transform(
                                layer->visibleNonTransparentRegion));
                        drawRegion.andSelf(bounds);
                        if (!drawRegion.isEmpty()) {
                            layersSortedByZ.add(layer);
                        } else {
                            // Clear out the HWC layer if this layer was
                            // previously visible, but no longer is
                            hwcLayerDestroyed = layer->destroyHwcLayer(
                                    displayDevice->getHwcDisplayId());
                        }
                    } else {
                        // WM changes displayDevice->layerStack upon sleep/awake.
                        // Here we make sure we delete the HWC layers even if
                        // WM changed their layer stack.
                        hwcLayerDestroyed = layer->destroyHwcLayer(
                                displayDevice->getHwcDisplayId());
                    }

                    // If a layer is not going to get a release fence because
                    // it is invisible, but it is also going to release its
                    // old buffer, add it to the list of layers needing
                    // fences.
                    if (hwcLayerDestroyed) {
                        auto found = std::find(mLayersWithQueuedFrames.cbegin(),
                                mLayersWithQueuedFrames.cend(), layer);
                        if (found != mLayersWithQueuedFrames.cend()) {
                            layersNeedingFences.add(layer);
                        }
                    }
                });
            }
            displayDevice->setVisibleLayersSortedByZ(layersSortedByZ);
            displayDevice->setLayersNeedingFences(layersNeedingFences);
            displayDevice->undefinedRegion.set(bounds);
            displayDevice->undefinedRegion.subtractSelf(
                    tr.transform(opaqueRegion));
            displayDevice->dirtyRegion.orSelf(dirtyRegion);
        }
    }
}

// Returns a data space that fits all visible layers.  The returned data space
// can only be one of
//  - Dataspace::V0_SRGB
//  - Dataspace::DISPLAY_P3
//  - Dataspace::V0_SCRGB_LINEAR
// The returned HDR data space is one of
//  - Dataspace::UNKNOWN
//  - Dataspace::BT2020_HLG
//  - Dataspace::BT2020_PQ
Dataspace SurfaceFlinger::getBestDataspace(
    const sp<const DisplayDevice>& displayDevice, Dataspace* outHdrDataSpace) const {
    Dataspace bestDataSpace = Dataspace::V0_SRGB;
    *outHdrDataSpace = Dataspace::UNKNOWN;

    for (const auto& layer : displayDevice->getVisibleLayersSortedByZ()) {
        switch (layer->getDataSpace()) {
            case Dataspace::V0_SCRGB:
            case Dataspace::V0_SCRGB_LINEAR:
                bestDataSpace = Dataspace::V0_SCRGB_LINEAR;
                break;
            case Dataspace::DISPLAY_P3:
                if (bestDataSpace == Dataspace::V0_SRGB) {
                    bestDataSpace = Dataspace::DISPLAY_P3;
                }
                break;
            case Dataspace::BT2020_PQ:
            case Dataspace::BT2020_ITU_PQ:
                *outHdrDataSpace = Dataspace::BT2020_PQ;
                break;
            case Dataspace::BT2020_HLG:
            case Dataspace::BT2020_ITU_HLG:
                // When there's mixed PQ content and HLG content, we set the HDR
                // data space to be BT2020_PQ and convert HLG to PQ.
                if (*outHdrDataSpace == Dataspace::UNKNOWN) {
                    *outHdrDataSpace = Dataspace::BT2020_HLG;
                }
                break;
            default:
                break;
        }
    }

    return bestDataSpace;
}

// Pick the ColorMode / Dataspace for the display device.
void SurfaceFlinger::pickColorMode(const sp<DisplayDevice>& displayDevice,
                                   ColorMode* outMode, Dataspace* outDataSpace,
                                   RenderIntent* outRenderIntent) const {
    if (mDisplayColorSetting == DisplayColorSetting::UNMANAGED) {
        *outMode = ColorMode::NATIVE;
        *outDataSpace = Dataspace::UNKNOWN;
        *outRenderIntent = RenderIntent::COLORIMETRIC;
        return;
    }

    Dataspace hdrDataSpace;
    Dataspace bestDataSpace = getBestDataspace(displayDevice, &hdrDataSpace);

    if (hdrDataSpace == Dataspace::BT2020_PQ) {
        // Hardware composer can handle BT2100 ColorMode only when
        // - colorimetrical tone mapping is supported, or
        // - Auto mode is turned on and enhanced tone mapping is supported.
        if (displayDevice->hasBT2100PQColorimetricSupport() ||
            (mDisplayColorSetting == DisplayColorSetting::ENHANCED &&
             displayDevice->hasBT2100PQEnhanceSupport())) {
            *outMode = ColorMode::BT2100_PQ;
            *outDataSpace = Dataspace::BT2020_PQ;
        } else if (displayDevice->hasHDR10Support()) {
            // Legacy HDR support.  HDR layers are treated as UNKNOWN layers.
            hdrDataSpace = Dataspace::UNKNOWN;
        } else {
            // Simulate PQ through RenderEngine, pick DISPLAY_P3 color mode.
            *outMode = ColorMode::DISPLAY_P3;
            *outDataSpace = Dataspace::DISPLAY_P3;
        }
    } else if (hdrDataSpace == Dataspace::BT2020_HLG) {
        if (displayDevice->hasBT2100HLGColorimetricSupport() ||
            (mDisplayColorSetting == DisplayColorSetting::ENHANCED &&
             displayDevice->hasBT2100HLGEnhanceSupport())) {
            *outMode = ColorMode::BT2100_HLG;
            *outDataSpace = Dataspace::BT2020_HLG;
        } else if (displayDevice->hasHLGSupport()) {
            // Legacy HDR support.  HDR layers are treated as UNKNOWN layers.
            hdrDataSpace = Dataspace::UNKNOWN;
        } else {
            // Simulate HLG through RenderEngine, pick DISPLAY_P3 color mode.
            *outMode = ColorMode::DISPLAY_P3;
            *outDataSpace = Dataspace::DISPLAY_P3;
        }
    }

    // At this point, there's no HDR layer.
    if (hdrDataSpace == Dataspace::UNKNOWN) {
        switch (bestDataSpace) {
            case Dataspace::DISPLAY_P3:
            case Dataspace::V0_SCRGB_LINEAR:
                *outMode = ColorMode::DISPLAY_P3;
                *outDataSpace = Dataspace::DISPLAY_P3;
                break;
            default:
                *outMode = ColorMode::SRGB;
                *outDataSpace = Dataspace::V0_SRGB;
                break;
        }
    }
    *outRenderIntent = pickRenderIntent(displayDevice, *outMode);
}

RenderIntent SurfaceFlinger::pickRenderIntent(const sp<DisplayDevice>& displayDevice,
                                              ColorMode colorMode) const {
    // Native Mode means the display is not color managed, and whichever
    // render intent is picked doesn't matter, thus return
    // RenderIntent::COLORIMETRIC as default here.
    if (mDisplayColorSetting == DisplayColorSetting::UNMANAGED) {
        return RenderIntent::COLORIMETRIC;
    }

    // In Auto Color Mode, we want to strech to panel color space, right now
    // only the built-in display supports it.
    if (mDisplayColorSetting == DisplayColorSetting::ENHANCED &&
        mBuiltinDisplaySupportsEnhance && displayDevice->isPrimary()) {
        switch (colorMode) {
            case ColorMode::DISPLAY_P3:
            case ColorMode::SRGB:
                return RenderIntent::ENHANCE;
            // In Auto Color Mode, BT2100_PQ and BT2100_HLG will only be picked
            // when TONE_MAP_ENHANCE or TONE_MAP_COLORIMETRIC is supported.
            // If TONE_MAP_ENHANCE is not supported, fall back to TONE_MAP_COLORIMETRIC.
            case ColorMode::BT2100_PQ:
                return displayDevice->hasBT2100PQEnhanceSupport() ?
                    RenderIntent::TONE_MAP_ENHANCE : RenderIntent::TONE_MAP_COLORIMETRIC;
            case ColorMode::BT2100_HLG:
                return displayDevice->hasBT2100HLGEnhanceSupport() ?
                    RenderIntent::TONE_MAP_ENHANCE : RenderIntent::TONE_MAP_COLORIMETRIC;
            // This statement shouldn't be reached, switch cases will always
            // cover all possible ColorMode returned by pickColorMode.
            default:
                return RenderIntent::COLORIMETRIC;
        }
    }

    // Either enhance is not supported or we are in natural mode.

    // Natural Mode means it's color managed and the color must be right,
    // thus we pick RenderIntent::COLORIMETRIC as render intent for non-HDR
    // content and pick RenderIntent::TONE_MAP_COLORIMETRIC for HDR content.
    switch (colorMode) {
        // In Natural Color Mode, BT2100_PQ and BT2100_HLG will only be picked
        // when TONE_MAP_COLORIMETRIC is supported.
        case ColorMode::BT2100_PQ:
        case ColorMode::BT2100_HLG:
            return RenderIntent::TONE_MAP_COLORIMETRIC;
        default:
            return RenderIntent::COLORIMETRIC;
    }
}

void SurfaceFlinger::setUpHWComposer() {
    ATRACE_CALL();
    ALOGV("setUpHWComposer");

    for (size_t dpy=0 ; dpy<mDisplays.size() ; dpy++) {
        bool dirty = !mDisplays[dpy]->getDirtyRegion(mRepaintEverything).isEmpty();
        bool empty = mDisplays[dpy]->getVisibleLayersSortedByZ().size() == 0;
        bool wasEmpty = !mDisplays[dpy]->lastCompositionHadVisibleLayers;

        // If nothing has changed (!dirty), don't recompose.
        // If something changed, but we don't currently have any visible layers,
        //   and didn't when we last did a composition, then skip it this time.
        // The second rule does two things:
        // - When all layers are removed from a display, we'll emit one black
        //   frame, then nothing more until we get new layers.
        // - When a display is created with a private layer stack, we won't
        //   emit any black frames until a layer is added to the layer stack.
        bool mustRecompose = dirty && !(empty && wasEmpty);

        ALOGV_IF(mDisplays[dpy]->isVirtual(),
                "dpy[%zu]: %s composition (%sdirty %sempty %swasEmpty)", dpy,
                mustRecompose ? "doing" : "skipping",
                dirty ? "+" : "-",
                empty ? "+" : "-",
                wasEmpty ? "+" : "-");

        mDisplays[dpy]->beginFrame(mustRecompose);

        if (mustRecompose) {
            mDisplays[dpy]->lastCompositionHadVisibleLayers = !empty;
        }
    }

    // build the h/w work list
    if (CC_UNLIKELY(mGeometryInvalid)) {
        mGeometryInvalid = false;
        for (size_t dpy=0 ; dpy<mDisplays.size() ; dpy++) {
            sp<const DisplayDevice> displayDevice(mDisplays[dpy]);
            const auto hwcId = displayDevice->getHwcDisplayId();
            if (hwcId >= 0) {
                const Vector<sp<Layer>>& currentLayers(
                        displayDevice->getVisibleLayersSortedByZ());
                for (size_t i = 0; i < currentLayers.size(); i++) {
                    const auto& layer = currentLayers[i];
                    if (!layer->hasHwcLayer(hwcId)) {
                        if (!layer->createHwcLayer(getBE().mHwc.get(), hwcId)) {
                            layer->forceClientComposition(hwcId);
                            continue;
                        }
                    }

                    layer->setGeometry(displayDevice, i);
                    if (mDebugDisableHWC || mDebugRegion) {
                        layer->forceClientComposition(hwcId);
                    }
                }
            }
        }
    }

    // Set the per-frame data
    for (size_t displayId = 0; displayId < mDisplays.size(); ++displayId) {
        auto& displayDevice = mDisplays[displayId];
        const auto hwcId = displayDevice->getHwcDisplayId();

        if (hwcId < 0) {
            continue;
        }
        if (mDrawingState.colorMatrixChanged) {
            displayDevice->setColorTransform(mDrawingState.colorMatrix);
            status_t result = getBE().mHwc->setColorTransform(hwcId, mDrawingState.colorMatrix);
            ALOGE_IF(result != NO_ERROR, "Failed to set color transform on "
                    "display %zd: %d", displayId, result);
        }
        for (auto& layer : displayDevice->getVisibleLayersSortedByZ()) {
            if ((layer->getDataSpace() == Dataspace::BT2020_PQ ||
                 layer->getDataSpace() == Dataspace::BT2020_ITU_PQ) &&
                    !displayDevice->hasHDR10Support()) {
                layer->forceClientComposition(hwcId);
            }
            if ((layer->getDataSpace() == Dataspace::BT2020_HLG ||
                 layer->getDataSpace() == Dataspace::BT2020_ITU_HLG) &&
                    !displayDevice->hasHLGSupport()) {
                layer->forceClientComposition(hwcId);
            }

            if (layer->getForceClientComposition(hwcId)) {
                ALOGV("[%s] Requesting Client composition", layer->getName().string());
                layer->setCompositionType(hwcId, HWC2::Composition::Client);
                continue;
            }

            layer->setPerFrameData(displayDevice);
        }

        if (hasWideColorDisplay) {
            ColorMode colorMode;
            Dataspace dataSpace;
            RenderIntent renderIntent;
            pickColorMode(displayDevice, &colorMode, &dataSpace, &renderIntent);
            setActiveColorModeInternal(displayDevice, colorMode, dataSpace, renderIntent);
        }
    }

    mDrawingState.colorMatrixChanged = false;

    for (size_t displayId = 0; displayId < mDisplays.size(); ++displayId) {
        auto& displayDevice = mDisplays[displayId];
        if (!displayDevice->isDisplayOn()) {
            continue;
        }

        status_t result = displayDevice->prepareFrame(*getBE().mHwc);
        ALOGE_IF(result != NO_ERROR, "prepareFrame for display %zd failed:"
                " %d (%s)", displayId, result, strerror(-result));
    }
}

void SurfaceFlinger::doComposition() {
    ATRACE_CALL();
    ALOGV("doComposition");

    const bool repaintEverything = android_atomic_and(0, &mRepaintEverything);
    for (size_t dpy=0 ; dpy<mDisplays.size() ; dpy++) {
        const sp<DisplayDevice>& hw(mDisplays[dpy]);
        if (hw->isDisplayOn()) {
            // transform the dirty region into this screen's coordinate space
            const Region dirtyRegion(hw->getDirtyRegion(repaintEverything));

            // repaint the framebuffer (if needed)
            doDisplayComposition(hw, dirtyRegion);

            hw->dirtyRegion.clear();
            hw->flip();
        }
    }
    postFramebuffer();
}

void SurfaceFlinger::postFramebuffer()
{
    ATRACE_CALL();
    ALOGV("postFramebuffer");

    const nsecs_t now = systemTime();
    mDebugInSwapBuffers = now;

    for (size_t displayId = 0; displayId < mDisplays.size(); ++displayId) {
        auto& displayDevice = mDisplays[displayId];
        if (!displayDevice->isDisplayOn()) {
            continue;
        }
        const auto hwcId = displayDevice->getHwcDisplayId();
        if (hwcId >= 0) {
            getBE().mHwc->presentAndGetReleaseFences(hwcId);
        }
        displayDevice->onSwapBuffersCompleted();
        displayDevice->makeCurrent();
        for (auto& layer : displayDevice->getVisibleLayersSortedByZ()) {
            // The layer buffer from the previous frame (if any) is released
            // by HWC only when the release fence from this frame (if any) is
            // signaled.  Always get the release fence from HWC first.
            auto hwcLayer = layer->getHwcLayer(hwcId);
            sp<Fence> releaseFence = getBE().mHwc->getLayerReleaseFence(hwcId, hwcLayer);

            // If the layer was client composited in the previous frame, we
            // need to merge with the previous client target acquire fence.
            // Since we do not track that, always merge with the current
            // client target acquire fence when it is available, even though
            // this is suboptimal.
            if (layer->getCompositionType(hwcId) == HWC2::Composition::Client) {
                releaseFence = Fence::merge("LayerRelease", releaseFence,
                        displayDevice->getClientTargetAcquireFence());
            }

            layer->getBE().onLayerDisplayed(releaseFence);
        }

        // We've got a list of layers needing fences, that are disjoint with
        // displayDevice->getVisibleLayersSortedByZ.  The best we can do is to
        // supply them with the present fence.
        if (!displayDevice->getLayersNeedingFences().isEmpty()) {
            sp<Fence> presentFence = getBE().mHwc->getPresentFence(hwcId);
            for (auto& layer : displayDevice->getLayersNeedingFences()) {
                layer->getBE().onLayerDisplayed(presentFence);
            }
        }

        if (hwcId >= 0) {
            getBE().mHwc->clearReleaseFences(hwcId);
        }
    }

    mLastSwapBufferTime = systemTime() - now;
    mDebugInSwapBuffers = 0;

    // |mStateLock| not needed as we are on the main thread
    if (getBE().mHwc->isConnected(HWC_DISPLAY_PRIMARY)) {
        uint32_t flipCount = getDefaultDisplayDeviceLocked()->getPageFlipCount();
        if (flipCount % LOG_FRAME_STATS_PERIOD == 0) {
            logFrameStats();
        }
    }
}

void SurfaceFlinger::handleTransaction(uint32_t transactionFlags)
{
    ATRACE_CALL();

    // here we keep a copy of the drawing state (that is the state that's
    // going to be overwritten by handleTransactionLocked()) outside of
    // mStateLock so that the side-effects of the State assignment
    // don't happen with mStateLock held (which can cause deadlocks).
    State drawingState(mDrawingState);

    Mutex::Autolock _l(mStateLock);
    const nsecs_t now = systemTime();
    mDebugInTransaction = now;

    // Here we're guaranteed that some transaction flags are set
    // so we can call handleTransactionLocked() unconditionally.
    // We call getTransactionFlags(), which will also clear the flags,
    // with mStateLock held to guarantee that mCurrentState won't change
    // until the transaction is committed.

    mVsyncModulator.onTransactionHandled();
    transactionFlags = getTransactionFlags(eTransactionMask);
    handleTransactionLocked(transactionFlags);

    mLastTransactionTime = systemTime() - now;
    mDebugInTransaction = 0;
    invalidateHwcGeometry();
    // here the transaction has been committed
}

DisplayDevice::DisplayType SurfaceFlinger::determineDisplayType(hwc2_display_t display,
                                                                HWC2::Connection connection) const {
    // Figure out whether the event is for the primary display or an
    // external display by matching the Hwc display id against one for a
    // connected display. If we did not find a match, we then check what
    // displays are not already connected to determine the type. If we don't
    // have a connected primary display, we assume the new display is meant to
    // be the primary display, and then if we don't have an external display,
    // we assume it is that.
    const auto primaryDisplayId =
            getBE().mHwc->getHwcDisplayId(DisplayDevice::DISPLAY_PRIMARY);
    const auto externalDisplayId =
            getBE().mHwc->getHwcDisplayId(DisplayDevice::DISPLAY_EXTERNAL);
    if (primaryDisplayId && primaryDisplayId == display) {
        return DisplayDevice::DISPLAY_PRIMARY;
    } else if (externalDisplayId && externalDisplayId == display) {
        return DisplayDevice::DISPLAY_EXTERNAL;
    } else if (connection == HWC2::Connection::Connected && !primaryDisplayId) {
        return DisplayDevice::DISPLAY_PRIMARY;
    } else if (connection == HWC2::Connection::Connected && !externalDisplayId) {
        return DisplayDevice::DISPLAY_EXTERNAL;
    }

    return DisplayDevice::DISPLAY_ID_INVALID;
}

void SurfaceFlinger::processDisplayHotplugEventsLocked() {
    for (const auto& event : mPendingHotplugEvents) {
        auto displayType = determineDisplayType(event.display, event.connection);
        if (displayType == DisplayDevice::DISPLAY_ID_INVALID) {
            ALOGW("Unable to determine the display type for display %" PRIu64, event.display);
            continue;
        }

        if (getBE().mHwc->isUsingVrComposer() && displayType == DisplayDevice::DISPLAY_EXTERNAL) {
            ALOGE("External displays are not supported by the vr hardware composer.");
            continue;
        }

        const auto displayId =
                getBE().mHwc->onHotplug(event.display, displayType, event.connection);
        if (displayId) {
            ALOGV("Display %" PRIu64 " has stable ID %" PRIu64, event.display, *displayId);
        }

        if (event.connection == HWC2::Connection::Connected) {
            if (!mBuiltinDisplays[displayType].get()) {
                ALOGV("Creating built in display %d", displayType);
                mBuiltinDisplays[displayType] = new BBinder();
                DisplayDeviceState info;
                info.type = displayType;
                info.displayName = displayType == DisplayDevice::DISPLAY_PRIMARY ?
                        "Built-in Screen" : "External Screen";
                info.isSecure = true; // All physical displays are currently considered secure.
                mCurrentState.displays.add(mBuiltinDisplays[displayType], info);
                mInterceptor->saveDisplayCreation(info);
            }
        } else {
            ALOGV("Removing built in display %d", displayType);

            ssize_t idx = mCurrentState.displays.indexOfKey(mBuiltinDisplays[displayType]);
            if (idx >= 0) {
                const DisplayDeviceState& info(mCurrentState.displays.valueAt(idx));
                mInterceptor->saveDisplayDeletion(info.sequenceId);
                mCurrentState.displays.removeItemsAt(idx);
            }
            mBuiltinDisplays[displayType].clear();
        }

        processDisplayChangesLocked();
    }

    mPendingHotplugEvents.clear();
}

sp<DisplayDevice> SurfaceFlinger::setupNewDisplayDeviceInternal(
        const wp<IBinder>& display, int hwcId, const DisplayDeviceState& state,
        const sp<DisplaySurface>& dispSurface, const sp<IGraphicBufferProducer>& producer) {
    bool hasWideColorGamut = false;
    std::unordered_map<ColorMode, std::vector<RenderIntent>> hdrAndRenderIntents;

    if (hasWideColorDisplay) {
        std::vector<ColorMode> modes = getHwComposer().getColorModes(hwcId);
        for (ColorMode colorMode : modes) {
            switch (colorMode) {
                case ColorMode::DISPLAY_P3:
                case ColorMode::ADOBE_RGB:
                case ColorMode::DCI_P3:
                    hasWideColorGamut = true;
                    break;
                default:
                    break;
            }

            std::vector<RenderIntent> renderIntents = getHwComposer().getRenderIntents(hwcId,
                                                                                       colorMode);
            if (state.type == DisplayDevice::DISPLAY_PRIMARY) {
                for (auto intent : renderIntents) {
                    if (intent == RenderIntent::ENHANCE) {
                        mBuiltinDisplaySupportsEnhance = true;
                        break;
                    }
                }
            }

            if (colorMode == ColorMode::BT2100_PQ || colorMode == ColorMode::BT2100_HLG) {
                hdrAndRenderIntents.emplace(colorMode, renderIntents);
            }
        }
    }

    HdrCapabilities hdrCapabilities;
    getHwComposer().getHdrCapabilities(hwcId, &hdrCapabilities);

    auto nativeWindowSurface = mCreateNativeWindowSurface(producer);
    auto nativeWindow = nativeWindowSurface->getNativeWindow();

    /*
     * Create our display's surface
     */
    std::unique_ptr<RE::Surface> renderSurface = getRenderEngine().createSurface();
    renderSurface->setCritical(state.type == DisplayDevice::DISPLAY_PRIMARY);
    renderSurface->setAsync(state.isVirtual());
    renderSurface->setNativeWindow(nativeWindow.get());
    const int displayWidth = renderSurface->queryWidth();
    const int displayHeight = renderSurface->queryHeight();

    // Make sure that composition can never be stalled by a virtual display
    // consumer that isn't processing buffers fast enough. We have to do this
    // in two places:
    // * Here, in case the display is composed entirely by HWC.
    // * In makeCurrent(), using eglSwapInterval. Some EGL drivers set the
    //   window's swap interval in eglMakeCurrent, so they'll override the
    //   interval we set here.
    if (state.isVirtual()) {
        nativeWindow->setSwapInterval(nativeWindow.get(), 0);
    }

    // virtual displays are always considered enabled
    auto initialPowerMode = state.isVirtual() ? HWC_POWER_MODE_NORMAL : HWC_POWER_MODE_OFF;

    sp<DisplayDevice> hw =
            new DisplayDevice(this, state.type, hwcId, state.isSecure, display, nativeWindow,
                              dispSurface, std::move(renderSurface), displayWidth, displayHeight,
                              hasWideColorGamut, hdrCapabilities,
                              getHwComposer().getSupportedPerFrameMetadata(hwcId),
                              hdrAndRenderIntents, initialPowerMode);

    if (maxFrameBufferAcquiredBuffers >= 3) {
        nativeWindowSurface->preallocateBuffers();
    }

    ColorMode defaultColorMode = ColorMode::NATIVE;
    Dataspace defaultDataSpace = Dataspace::UNKNOWN;
    if (hasWideColorGamut) {
        defaultColorMode = ColorMode::SRGB;
        defaultDataSpace = Dataspace::V0_SRGB;
    }
    setActiveColorModeInternal(hw, defaultColorMode, defaultDataSpace,
                               RenderIntent::COLORIMETRIC);
    hw->setLayerStack(state.layerStack);
    hw->setProjection(state.orientation, state.viewport, state.frame);
    hw->setDisplayName(state.displayName);

    return hw;
}

void SurfaceFlinger::processDisplayChangesLocked() {
    // here we take advantage of Vector's copy-on-write semantics to
    // improve performance by skipping the transaction entirely when
    // know that the lists are identical
    const KeyedVector<wp<IBinder>, DisplayDeviceState>& curr(mCurrentState.displays);
    const KeyedVector<wp<IBinder>, DisplayDeviceState>& draw(mDrawingState.displays);
    if (!curr.isIdenticalTo(draw)) {
        mVisibleRegionsDirty = true;
        const size_t cc = curr.size();
        size_t dc = draw.size();

        // find the displays that were removed
        // (ie: in drawing state but not in current state)
        // also handle displays that changed
        // (ie: displays that are in both lists)
        for (size_t i = 0; i < dc;) {
            const ssize_t j = curr.indexOfKey(draw.keyAt(i));
            if (j < 0) {
                // in drawing state but not in current state
                // Call makeCurrent() on the primary display so we can
                // be sure that nothing associated with this display
                // is current.
                const sp<const DisplayDevice> defaultDisplay(getDefaultDisplayDeviceLocked());
                if (defaultDisplay != nullptr) defaultDisplay->makeCurrent();
                sp<DisplayDevice> hw(getDisplayDeviceLocked(draw.keyAt(i)));
                if (hw != nullptr) hw->disconnect(getHwComposer());
                if (draw[i].type < DisplayDevice::NUM_BUILTIN_DISPLAY_TYPES)
                    mEventThread->onHotplugReceived(draw[i].type, false);
                mDisplays.removeItem(draw.keyAt(i));
            } else {
                // this display is in both lists. see if something changed.
                const DisplayDeviceState& state(curr[j]);
                const wp<IBinder>& display(curr.keyAt(j));
                const sp<IBinder> state_binder = IInterface::asBinder(state.surface);
                const sp<IBinder> draw_binder = IInterface::asBinder(draw[i].surface);
                if (state_binder != draw_binder) {
                    // changing the surface is like destroying and
                    // recreating the DisplayDevice, so we just remove it
                    // from the drawing state, so that it get re-added
                    // below.
                    sp<DisplayDevice> hw(getDisplayDeviceLocked(display));
                    if (hw != nullptr) hw->disconnect(getHwComposer());
                    mDisplays.removeItem(display);
                    mDrawingState.displays.removeItemsAt(i);
                    dc--;
                    // at this point we must loop to the next item
                    continue;
                }

                const sp<DisplayDevice> disp(getDisplayDeviceLocked(display));
                if (disp != nullptr) {
                    if (state.layerStack != draw[i].layerStack) {
                        disp->setLayerStack(state.layerStack);
                    }
                    if ((state.orientation != draw[i].orientation) ||
                        (state.viewport != draw[i].viewport) || (state.frame != draw[i].frame)) {
                        disp->setProjection(state.orientation, state.viewport, state.frame);
                    }
                    if (state.width != draw[i].width || state.height != draw[i].height) {
                        disp->setDisplaySize(state.width, state.height);
                    }
                }
            }
            ++i;
        }

        // find displays that were added
        // (ie: in current state but not in drawing state)
        for (size_t i = 0; i < cc; i++) {
            if (draw.indexOfKey(curr.keyAt(i)) < 0) {
                const DisplayDeviceState& state(curr[i]);

                sp<DisplaySurface> dispSurface;
                sp<IGraphicBufferProducer> producer;
                sp<IGraphicBufferProducer> bqProducer;
                sp<IGraphicBufferConsumer> bqConsumer;
                mCreateBufferQueue(&bqProducer, &bqConsumer, false);

                int32_t hwcId = -1;
                if (state.isVirtual()) {
                    // Virtual displays without a surface are dormant:
                    // they have external state (layer stack, projection,
                    // etc.) but no internal state (i.e. a DisplayDevice).
                    if (state.surface != nullptr) {
                        // Allow VR composer to use virtual displays.
                        if (mUseHwcVirtualDisplays || getBE().mHwc->isUsingVrComposer()) {
                            int width = 0;
                            int status = state.surface->query(NATIVE_WINDOW_WIDTH, &width);
                            ALOGE_IF(status != NO_ERROR, "Unable to query width (%d)", status);
                            int height = 0;
                            status = state.surface->query(NATIVE_WINDOW_HEIGHT, &height);
                            ALOGE_IF(status != NO_ERROR, "Unable to query height (%d)", status);
                            int intFormat = 0;
                            status = state.surface->query(NATIVE_WINDOW_FORMAT, &intFormat);
                            ALOGE_IF(status != NO_ERROR, "Unable to query format (%d)", status);
                            auto format = static_cast<ui::PixelFormat>(intFormat);

                            getBE().mHwc->allocateVirtualDisplay(width, height, &format, &hwcId);
                        }

                        // TODO: Plumb requested format back up to consumer

                        sp<VirtualDisplaySurface> vds =
                                new VirtualDisplaySurface(*getBE().mHwc, hwcId, state.surface,
                                                          bqProducer, bqConsumer,
                                                          state.displayName);

                        dispSurface = vds;
                        producer = vds;
                    }
                } else {
                    ALOGE_IF(state.surface != nullptr,
                             "adding a supported display, but rendering "
                             "surface is provided (%p), ignoring it",
                             state.surface.get());

                    hwcId = state.type;
                    dispSurface = new FramebufferSurface(*getBE().mHwc, hwcId, bqConsumer);
                    producer = bqProducer;
                }

                const wp<IBinder>& display(curr.keyAt(i));
                if (dispSurface != nullptr) {
                    mDisplays.add(display,
                                  setupNewDisplayDeviceInternal(display, hwcId, state, dispSurface,
                                                                producer));
                    if (!state.isVirtual()) {
                        mEventThread->onHotplugReceived(state.type, true);
                    }
                }
            }
        }
    }

    mDrawingState.displays = mCurrentState.displays;
}

void SurfaceFlinger::handleTransactionLocked(uint32_t transactionFlags)
{
    // Notify all layers of available frames
    mCurrentState.traverseInZOrder([](Layer* layer) {
        layer->notifyAvailableFrames();
    });

    /*
     * Traversal of the children
     * (perform the transaction for each of them if needed)
     */

    if (transactionFlags & eTraversalNeeded) {
        mCurrentState.traverseInZOrder([&](Layer* layer) {
            uint32_t trFlags = layer->getTransactionFlags(eTransactionNeeded);
            if (!trFlags) return;

            const uint32_t flags = layer->doTransaction(0);
            if (flags & Layer::eVisibleRegion)
                mVisibleRegionsDirty = true;
        });
    }

    /*
     * Perform display own transactions if needed
     */

    if (transactionFlags & eDisplayTransactionNeeded) {
        processDisplayChangesLocked();
        processDisplayHotplugEventsLocked();
    }

    if (transactionFlags & (eDisplayLayerStackChanged|eDisplayTransactionNeeded)) {
        // The transform hint might have changed for some layers
        // (either because a display has changed, or because a layer
        // as changed).
        //
        // Walk through all the layers in currentLayers,
        // and update their transform hint.
        //
        // If a layer is visible only on a single display, then that
        // display is used to calculate the hint, otherwise we use the
        // default display.
        //
        // NOTE: we do this here, rather than in rebuildLayerStacks() so that
        // the hint is set before we acquire a buffer from the surface texture.
        //
        // NOTE: layer transactions have taken place already, so we use their
        // drawing state. However, SurfaceFlinger's own transaction has not
        // happened yet, so we must use the current state layer list
        // (soon to become the drawing state list).
        //
        sp<const DisplayDevice> disp;
        uint32_t currentlayerStack = 0;
        bool first = true;
        mCurrentState.traverseInZOrder([&](Layer* layer) {
            // NOTE: we rely on the fact that layers are sorted by
            // layerStack first (so we don't have to traverse the list
            // of displays for every layer).
            uint32_t layerStack = layer->getLayerStack();
            if (first || currentlayerStack != layerStack) {
                currentlayerStack = layerStack;
                // figure out if this layerstack is mirrored
                // (more than one display) if so, pick the default display,
                // if not, pick the only display it's on.
                disp.clear();
                for (size_t dpy=0 ; dpy<mDisplays.size() ; dpy++) {
                    sp<const DisplayDevice> hw(mDisplays[dpy]);
                    if (layer->belongsToDisplay(hw->getLayerStack(), hw->isPrimary())) {
                        if (disp == nullptr) {
                            disp = std::move(hw);
                        } else {
                            disp = nullptr;
                            break;
                        }
                    }
                }
            }

            if (disp == nullptr) {
                // NOTE: TEMPORARY FIX ONLY. Real fix should cause layers to
                // redraw after transform hint changes. See bug 8508397.

                // could be null when this layer is using a layerStack
                // that is not visible on any display. Also can occur at
                // screen off/on times.
                disp = getDefaultDisplayDeviceLocked();
            }

            // disp can be null if there is no display available at all to get
            // the transform hint from.
            if (disp != nullptr) {
                layer->updateTransformHint(disp);
            }

            first = false;
        });
    }


    /*
     * Perform our own transaction if needed
     */

    if (mLayersAdded) {
        mLayersAdded = false;
        // Layers have been added.
        mVisibleRegionsDirty = true;
    }

    // some layers might have been removed, so
    // we need to update the regions they're exposing.
    if (mLayersRemoved) {
        mLayersRemoved = false;
        mVisibleRegionsDirty = true;
        mDrawingState.traverseInZOrder([&](Layer* layer) {
            if (mLayersPendingRemoval.indexOf(layer) >= 0) {
                // this layer is not visible anymore
                // TODO: we could traverse the tree from front to back and
                //       compute the actual visible region
                // TODO: we could cache the transformed region
                Region visibleReg;
                visibleReg.set(layer->computeScreenBounds());
                invalidateLayerStack(layer, visibleReg);
            }
        });
    }

    commitTransaction();

    updateCursorAsync();
}

void SurfaceFlinger::updateCursorAsync()
{
    for (size_t displayId = 0; displayId < mDisplays.size(); ++displayId) {
        auto& displayDevice = mDisplays[displayId];
        if (displayDevice->getHwcDisplayId() < 0) {
            continue;
        }

        for (auto& layer : displayDevice->getVisibleLayersSortedByZ()) {
            layer->updateCursorPosition(displayDevice);
        }
    }
}

void SurfaceFlinger::commitTransaction()
{
    if (!mLayersPendingRemoval.isEmpty()) {
        // Notify removed layers now that they can't be drawn from
        for (const auto& l : mLayersPendingRemoval) {
            recordBufferingStats(l->getName().string(),
                    l->getOccupancyHistory(true));
            l->onRemoved();
        }
        mLayersPendingRemoval.clear();
    }

    // If this transaction is part of a window animation then the next frame
    // we composite should be considered an animation as well.
    mAnimCompositionPending = mAnimTransactionPending;

    mDrawingState = mCurrentState;
    // clear the "changed" flags in current state
    mCurrentState.colorMatrixChanged = false;

    mDrawingState.traverseInZOrder([](Layer* layer) {
        layer->commitChildList();
    });
    mTransactionPending = false;
    mAnimTransactionPending = false;
    mTransactionCV.broadcast();
}

void SurfaceFlinger::computeVisibleRegions(const sp<const DisplayDevice>& displayDevice,
        Region& outDirtyRegion, Region& outOpaqueRegion)
{
    ATRACE_CALL();
    ALOGV("computeVisibleRegions");

    Region aboveOpaqueLayers;
    Region aboveCoveredLayers;
    Region dirty;

    outDirtyRegion.clear();

    mDrawingState.traverseInReverseZOrder([&](Layer* layer) {
        // start with the whole surface at its current location
        const Layer::State& s(layer->getDrawingState());

        // only consider the layers on the given layer stack
        if (!layer->belongsToDisplay(displayDevice->getLayerStack(), displayDevice->isPrimary()))
            return;

        /*
         * opaqueRegion: area of a surface that is fully opaque.
         */
        Region opaqueRegion;

        /*
         * visibleRegion: area of a surface that is visible on screen
         * and not fully transparent. This is essentially the layer's
         * footprint minus the opaque regions above it.
         * Areas covered by a translucent surface are considered visible.
         */
        Region visibleRegion;

        /*
         * coveredRegion: area of a surface that is covered by all
         * visible regions above it (which includes the translucent areas).
         */
        Region coveredRegion;

        /*
         * transparentRegion: area of a surface that is hinted to be completely
         * transparent. This is only used to tell when the layer has no visible
         * non-transparent regions and can be removed from the layer list. It
         * does not affect the visibleRegion of this layer or any layers
         * beneath it. The hint may not be correct if apps don't respect the
         * SurfaceView restrictions (which, sadly, some don't).
         */
        Region transparentRegion;


        // handle hidden surfaces by setting the visible region to empty
        if (CC_LIKELY(layer->isVisible())) {
            const bool translucent = !layer->isOpaque(s);
            Rect bounds(layer->computeScreenBounds());
            visibleRegion.set(bounds);
            Transform tr = layer->getTransform();
            if (!visibleRegion.isEmpty()) {
                // Remove the transparent area from the visible region
                if (translucent) {
                    if (tr.preserveRects()) {
                        // transform the transparent region
                        transparentRegion = tr.transform(s.activeTransparentRegion);
                    } else {
                        // transformation too complex, can't do the
                        // transparent region optimization.
                        transparentRegion.clear();
                    }
                }

                // compute the opaque region
                const int32_t layerOrientation = tr.getOrientation();
                if (layer->getAlpha() == 1.0f && !translucent &&
                        ((layerOrientation & Transform::ROT_INVALID) == false)) {
                    // the opaque region is the layer's footprint
                    opaqueRegion = visibleRegion;
                }
            }
        }

        if (visibleRegion.isEmpty()) {
            layer->clearVisibilityRegions();
            return;
        }

        // Clip the covered region to the visible region
        coveredRegion = aboveCoveredLayers.intersect(visibleRegion);

        // Update aboveCoveredLayers for next (lower) layer
        aboveCoveredLayers.orSelf(visibleRegion);

        // subtract the opaque region covered by the layers above us
        visibleRegion.subtractSelf(aboveOpaqueLayers);

        // compute this layer's dirty region
        if (layer->contentDirty) {
            // we need to invalidate the whole region
            dirty = visibleRegion;
            // as well, as the old visible region
            dirty.orSelf(layer->visibleRegion);
            layer->contentDirty = false;
        } else {
            /* compute the exposed region:
             *   the exposed region consists of two components:
             *   1) what's VISIBLE now and was COVERED before
             *   2) what's EXPOSED now less what was EXPOSED before
             *
             * note that (1) is conservative, we start with the whole
             * visible region but only keep what used to be covered by
             * something -- which mean it may have been exposed.
             *
             * (2) handles areas that were not covered by anything but got
             * exposed because of a resize.
             */
            const Region newExposed = visibleRegion - coveredRegion;
            const Region oldVisibleRegion = layer->visibleRegion;
            const Region oldCoveredRegion = layer->coveredRegion;
            const Region oldExposed = oldVisibleRegion - oldCoveredRegion;
            dirty = (visibleRegion&oldCoveredRegion) | (newExposed-oldExposed);
        }
        dirty.subtractSelf(aboveOpaqueLayers);

        // accumulate to the screen dirty region
        outDirtyRegion.orSelf(dirty);

        // Update aboveOpaqueLayers for next (lower) layer
        aboveOpaqueLayers.orSelf(opaqueRegion);

        // Store the visible region in screen space
        layer->setVisibleRegion(visibleRegion);
        layer->setCoveredRegion(coveredRegion);
        layer->setVisibleNonTransparentRegion(
                visibleRegion.subtract(transparentRegion));
    });

    outOpaqueRegion = aboveOpaqueLayers;
}

void SurfaceFlinger::invalidateLayerStack(const sp<const Layer>& layer, const Region& dirty) {
    for (size_t dpy=0 ; dpy<mDisplays.size() ; dpy++) {
        const sp<DisplayDevice>& hw(mDisplays[dpy]);
        if (layer->belongsToDisplay(hw->getLayerStack(), hw->isPrimary())) {
            hw->dirtyRegion.orSelf(dirty);
        }
    }
}

bool SurfaceFlinger::handlePageFlip()
{
    ALOGV("handlePageFlip");

    nsecs_t latchTime = systemTime();

    bool visibleRegions = false;
    bool frameQueued = false;
    bool newDataLatched = false;

    // Store the set of layers that need updates. This set must not change as
    // buffers are being latched, as this could result in a deadlock.
    // Example: Two producers share the same command stream and:
    // 1.) Layer 0 is latched
    // 2.) Layer 0 gets a new frame
    // 2.) Layer 1 gets a new frame
    // 3.) Layer 1 is latched.
    // Display is now waiting on Layer 1's frame, which is behind layer 0's
    // second frame. But layer 0's second frame could be waiting on display.
    mDrawingState.traverseInZOrder([&](Layer* layer) {
        if (layer->hasQueuedFrame()) {
            frameQueued = true;
            if (layer->shouldPresentNow(mPrimaryDispSync)) {
                mLayersWithQueuedFrames.push_back(layer);
            } else {
                layer->useEmptyDamage();
            }
        } else {
            layer->useEmptyDamage();
        }
    });

    for (auto& layer : mLayersWithQueuedFrames) {
        const Region dirty(layer->latchBuffer(visibleRegions, latchTime));
        layer->useSurfaceDamage();
        invalidateLayerStack(layer, dirty);
        if (layer->isBufferLatched()) {
            newDataLatched = true;
        }
    }

    mVisibleRegionsDirty |= visibleRegions;

    // If we will need to wake up at some time in the future to deal with a
    // queued frame that shouldn't be displayed during this vsync period, wake
    // up during the next vsync period to check again.
    if (frameQueued && (mLayersWithQueuedFrames.empty() || !newDataLatched)) {
        signalLayerUpdate();
    }

    // Only continue with the refresh if there is actually new work to do
    return !mLayersWithQueuedFrames.empty() && newDataLatched;
}

void SurfaceFlinger::invalidateHwcGeometry()
{
    mGeometryInvalid = true;
}


void SurfaceFlinger::doDisplayComposition(
        const sp<const DisplayDevice>& displayDevice,
        const Region& inDirtyRegion)
{
    // We only need to actually compose the display if:
    // 1) It is being handled by hardware composer, which may need this to
    //    keep its virtual display state machine in sync, or
    // 2) There is work to be done (the dirty region isn't empty)
    bool isHwcDisplay = displayDevice->getHwcDisplayId() >= 0;
    if (!isHwcDisplay && inDirtyRegion.isEmpty()) {
        ALOGV("Skipping display composition");
        return;
    }

    ALOGV("doDisplayComposition");
    if (!doComposeSurfaces(displayDevice)) return;

    // swap buffers (presentation)
    displayDevice->swapBuffers(getHwComposer());
}

bool SurfaceFlinger::doComposeSurfaces(const sp<const DisplayDevice>& displayDevice)
{
    ALOGV("doComposeSurfaces");

    const Region bounds(displayDevice->bounds());
    const DisplayRenderArea renderArea(displayDevice);
    const auto hwcId = displayDevice->getHwcDisplayId();
    const bool hasClientComposition = getBE().mHwc->hasClientComposition(hwcId);
    const bool hasDeviceComposition = getBE().mHwc->hasDeviceComposition(hwcId);
    const bool skipClientColorTransform = getBE().mHwc->hasCapability(
        HWC2::Capability::SkipClientColorTransform);
    ATRACE_INT("hasClientComposition", hasClientComposition);

    mat4 oldColorMatrix;
    mat4 legacySrgbSaturationMatrix = mLegacySrgbSaturationMatrix;
    const bool applyColorMatrix = !hasDeviceComposition && !skipClientColorTransform;
    if (applyColorMatrix) {
        oldColorMatrix = getRenderEngine().setupColorTransform(mDrawingState.colorMatrix);
        legacySrgbSaturationMatrix = mDrawingState.colorMatrix * legacySrgbSaturationMatrix;
    }

    if (hasClientComposition) {
        ALOGV("hasClientComposition");

        Dataspace outputDataspace = Dataspace::UNKNOWN;
        if (displayDevice->hasWideColorGamut()) {
            outputDataspace = displayDevice->getCompositionDataSpace();
        }
        getBE().mRenderEngine->setOutputDataSpace(outputDataspace);
        getBE().mRenderEngine->setDisplayMaxLuminance(
                displayDevice->getHdrCapabilities().getDesiredMaxLuminance());

        if (!displayDevice->makeCurrent()) {
            ALOGW("DisplayDevice::makeCurrent failed. Aborting surface composition for display %s",
                  displayDevice->getDisplayName().c_str());
            getRenderEngine().resetCurrentSurface();

            // |mStateLock| not needed as we are on the main thread
            if(!getDefaultDisplayDeviceLocked()->makeCurrent()) {
              ALOGE("DisplayDevice::makeCurrent on default display failed. Aborting.");
            }
            return false;
        }

        // Never touch the framebuffer if we don't have any framebuffer layers
        if (hasDeviceComposition) {
            // when using overlays, we assume a fully transparent framebuffer
            // NOTE: we could reduce how much we need to clear, for instance
            // remove where there are opaque FB layers. however, on some
            // GPUs doing a "clean slate" clear might be more efficient.
            // We'll revisit later if needed.
            getBE().mRenderEngine->clearWithColor(0, 0, 0, 0);
        } else {
            // we start with the whole screen area and remove the scissor part
            // we're left with the letterbox region
            // (common case is that letterbox ends-up being empty)
            const Region letterbox(bounds.subtract(displayDevice->getScissor()));

            // compute the area to clear
            Region region(displayDevice->undefinedRegion.merge(letterbox));

            // screen is already cleared here
            if (!region.isEmpty()) {
                // can happen with SurfaceView
                drawWormhole(displayDevice, region);
            }
        }

        if (!displayDevice->isPrimary()) {
            // just to be on the safe side, we don't set the
            // scissor on the main display. It should never be needed
            // anyways (though in theory it could since the API allows it).
            const Rect& bounds(displayDevice->getBounds());
            const Rect& scissor(displayDevice->getScissor());
            if (scissor != bounds) {
                // scissor doesn't match the screen's dimensions, so we
                // need to clear everything outside of it and enable
                // the GL scissor so we don't draw anything where we shouldn't

                // enable scissor for this frame
                const uint32_t height = displayDevice->getHeight();
                getBE().mRenderEngine->setScissor(scissor.left, height - scissor.bottom,
                        scissor.getWidth(), scissor.getHeight());
            }
        }
    }

    /*
     * and then, render the layers targeted at the framebuffer
     */

    ALOGV("Rendering client layers");
    const Transform& displayTransform = displayDevice->getTransform();
    if (hwcId >= 0) {
        // we're using h/w composer
        bool firstLayer = true;
        for (auto& layer : displayDevice->getVisibleLayersSortedByZ()) {
            const Region clip(bounds.intersect(
                    displayTransform.transform(layer->visibleRegion)));
            ALOGV("Layer: %s", layer->getName().string());
            ALOGV("  Composition type: %s",
                    to_string(layer->getCompositionType(hwcId)).c_str());
            if (!clip.isEmpty()) {
                switch (layer->getCompositionType(hwcId)) {
                    case HWC2::Composition::Cursor:
                    case HWC2::Composition::Device:
                    case HWC2::Composition::Sideband:
                    case HWC2::Composition::SolidColor: {
                        const Layer::State& state(layer->getDrawingState());
                        if (layer->getClearClientTarget(hwcId) && !firstLayer &&
                                layer->isOpaque(state) && (state.color.a == 1.0f)
                                && hasClientComposition) {
                            // never clear the very first layer since we're
                            // guaranteed the FB is already cleared
                            layer->clearWithOpenGL(renderArea);
                        }
                        break;
                    }
                    case HWC2::Composition::Client: {
                        // Only apply saturation matrix layer that is legacy SRGB dataspace
                        // when auto color mode is on.
                        bool restore = false;
                        mat4 savedMatrix;
                        if (mDisplayColorSetting == DisplayColorSetting::ENHANCED &&
<<<<<<< HEAD
                            layer->isLegacySrgbDataSpace()) {
                            // TODO(b/78891890) Legacy sRGB saturation matrix should be set
                            // separately.
=======
                            layer->isLegacyDataSpace()) {
>>>>>>> 1148147c
                            savedMatrix =
                                getRenderEngine().setupColorTransform(legacySrgbSaturationMatrix);
                            restore = true;
                        }
                        layer->draw(renderArea, clip);
                        if (restore) {
                            getRenderEngine().setupColorTransform(savedMatrix);
                        }
                        break;
                    }
                    default:
                        break;
                }
            } else {
                ALOGV("  Skipping for empty clip");
            }
            firstLayer = false;
        }
    } else {
        // we're not using h/w composer
        for (auto& layer : displayDevice->getVisibleLayersSortedByZ()) {
            const Region clip(bounds.intersect(
                    displayTransform.transform(layer->visibleRegion)));
            if (!clip.isEmpty()) {
                layer->draw(renderArea, clip);
            }
        }
    }

    if (applyColorMatrix) {
        getRenderEngine().setupColorTransform(oldColorMatrix);
    }

    // disable scissor at the end of the frame
    getBE().mRenderEngine->disableScissor();
    return true;
}

void SurfaceFlinger::drawWormhole(const sp<const DisplayDevice>& displayDevice, const Region& region) const {
    const int32_t height = displayDevice->getHeight();
    auto& engine(getRenderEngine());
    engine.fillRegionWithColor(region, height, 0, 0, 0, 0);
}

status_t SurfaceFlinger::addClientLayer(const sp<Client>& client,
        const sp<IBinder>& handle,
        const sp<IGraphicBufferProducer>& gbc,
        const sp<Layer>& lbc,
        const sp<Layer>& parent)
{
    // add this layer to the current state list
    {
        Mutex::Autolock _l(mStateLock);
        if (mNumLayers >= MAX_LAYERS) {
            ALOGE("AddClientLayer failed, mNumLayers (%zu) >= MAX_LAYERS (%zu)", mNumLayers,
                  MAX_LAYERS);
            return NO_MEMORY;
        }
        if (parent == nullptr) {
            mCurrentState.layersSortedByZ.add(lbc);
        } else {
            if (parent->isPendingRemoval()) {
                ALOGE("addClientLayer called with a removed parent");
                return NAME_NOT_FOUND;
            }
            parent->addChild(lbc);
        }

        mGraphicBufferProducerList.insert(IInterface::asBinder(gbc).get());
        // TODO (b/74616334): Change this back to a fatal assert once the leak is fixed
        ALOGE_IF(mGraphicBufferProducerList.size() > mMaxGraphicBufferProducerListSize,
                 "Suspected IGBP leak: %zu IGBPs (%zu max), %zu Layers",
                 mGraphicBufferProducerList.size(), mMaxGraphicBufferProducerListSize,
                 mNumLayers);
        mLayersAdded = true;
        mNumLayers++;
    }

    // attach this layer to the client
    client->attachLayer(handle, lbc);

    return NO_ERROR;
}

status_t SurfaceFlinger::removeLayer(const sp<Layer>& layer, bool topLevelOnly) {
    Mutex::Autolock _l(mStateLock);
    return removeLayerLocked(mStateLock, layer, topLevelOnly);
}

status_t SurfaceFlinger::removeLayerLocked(const Mutex&, const sp<Layer>& layer,
                                           bool topLevelOnly) {
    if (layer->isPendingRemoval()) {
        return NO_ERROR;
    }

    const auto& p = layer->getParent();
    ssize_t index;
    if (p != nullptr) {
        if (topLevelOnly) {
            return NO_ERROR;
        }

        sp<Layer> ancestor = p;
        while (ancestor->getParent() != nullptr) {
            ancestor = ancestor->getParent();
        }
        if (mCurrentState.layersSortedByZ.indexOf(ancestor) < 0) {
            ALOGE("removeLayer called with a layer whose parent has been removed");
            return NAME_NOT_FOUND;
        }

        index = p->removeChild(layer);
    } else {
        index = mCurrentState.layersSortedByZ.remove(layer);
    }

    // As a matter of normal operation, the LayerCleaner will produce a second
    // attempt to remove the surface. The Layer will be kept alive in mDrawingState
    // so we will succeed in promoting it, but it's already been removed
    // from mCurrentState. As long as we can find it in mDrawingState we have no problem
    // otherwise something has gone wrong and we are leaking the layer.
    if (index < 0 && mDrawingState.layersSortedByZ.indexOf(layer) < 0) {
        ALOGE("Failed to find layer (%s) in layer parent (%s).",
                layer->getName().string(),
                (p != nullptr) ? p->getName().string() : "no-parent");
        return BAD_VALUE;
    } else if (index < 0) {
        return NO_ERROR;
    }

    layer->onRemovedFromCurrentState();
    mLayersPendingRemoval.add(layer);
    mLayersRemoved = true;
    mNumLayers -= 1 + layer->getChildrenCount();
    setTransactionFlags(eTransactionNeeded);
    return NO_ERROR;
}

uint32_t SurfaceFlinger::peekTransactionFlags() {
    return android_atomic_release_load(&mTransactionFlags);
}

uint32_t SurfaceFlinger::getTransactionFlags(uint32_t flags) {
    return android_atomic_and(~flags, &mTransactionFlags) & flags;
}

uint32_t SurfaceFlinger::setTransactionFlags(uint32_t flags) {
    return setTransactionFlags(flags, VSyncModulator::TransactionStart::NORMAL);
}

uint32_t SurfaceFlinger::setTransactionFlags(uint32_t flags,
        VSyncModulator::TransactionStart transactionStart) {
    uint32_t old = android_atomic_or(flags, &mTransactionFlags);
    mVsyncModulator.setTransactionStart(transactionStart);
    if ((old & flags)==0) { // wake the server up
        signalTransaction();
    }
    return old;
}

bool SurfaceFlinger::containsAnyInvalidClientState(const Vector<ComposerState>& states) {
    for (const ComposerState& state : states) {
        // Here we need to check that the interface we're given is indeed
        // one of our own. A malicious client could give us a nullptr
        // IInterface, or one of its own or even one of our own but a
        // different type. All these situations would cause us to crash.
        if (state.client == nullptr) {
            return true;
        }

        sp<IBinder> binder = IInterface::asBinder(state.client);
        if (binder == nullptr) {
            return true;
        }

        if (binder->queryLocalInterface(ISurfaceComposerClient::descriptor) == nullptr) {
            return true;
        }
    }
    return false;
}

void SurfaceFlinger::setTransactionState(
        const Vector<ComposerState>& states,
        const Vector<DisplayState>& displays,
        uint32_t flags)
{
    ATRACE_CALL();
    Mutex::Autolock _l(mStateLock);
    uint32_t transactionFlags = 0;

    if (containsAnyInvalidClientState(states)) {
        return;
    }

    if (flags & eAnimation) {
        // For window updates that are part of an animation we must wait for
        // previous animation "frames" to be handled.
        while (mAnimTransactionPending) {
            status_t err = mTransactionCV.waitRelative(mStateLock, s2ns(5));
            if (CC_UNLIKELY(err != NO_ERROR)) {
                // just in case something goes wrong in SF, return to the
                // caller after a few seconds.
                ALOGW_IF(err == TIMED_OUT, "setTransactionState timed out "
                        "waiting for previous animation frame");
                mAnimTransactionPending = false;
                break;
            }
        }
    }

    for (const DisplayState& display : displays) {
        transactionFlags |= setDisplayStateLocked(display);
    }

    for (const ComposerState& state : states) {
        transactionFlags |= setClientStateLocked(state);
    }

    // Iterate through all layers again to determine if any need to be destroyed. Marking layers
    // as destroyed should only occur after setting all other states. This is to allow for a
    // child re-parent to happen before marking its original parent as destroyed (which would
    // then mark the child as destroyed).
    for (const ComposerState& state : states) {
        setDestroyStateLocked(state);
    }

    // If a synchronous transaction is explicitly requested without any changes, force a transaction
    // anyway. This can be used as a flush mechanism for previous async transactions.
    // Empty animation transaction can be used to simulate back-pressure, so also force a
    // transaction for empty animation transactions.
    if (transactionFlags == 0 &&
            ((flags & eSynchronous) || (flags & eAnimation))) {
        transactionFlags = eTransactionNeeded;
    }

    if (transactionFlags) {
        if (mInterceptor->isEnabled()) {
            mInterceptor->saveTransaction(states, mCurrentState.displays, displays, flags);
        }

        // this triggers the transaction
        const auto start = (flags & eEarlyWakeup)
                ? VSyncModulator::TransactionStart::EARLY
                : VSyncModulator::TransactionStart::NORMAL;
        setTransactionFlags(transactionFlags, start);

        // if this is a synchronous transaction, wait for it to take effect
        // before returning.
        if (flags & eSynchronous) {
            mTransactionPending = true;
        }
        if (flags & eAnimation) {
            mAnimTransactionPending = true;
        }
        while (mTransactionPending) {
            status_t err = mTransactionCV.waitRelative(mStateLock, s2ns(5));
            if (CC_UNLIKELY(err != NO_ERROR)) {
                // just in case something goes wrong in SF, return to the
                // called after a few seconds.
                ALOGW_IF(err == TIMED_OUT, "setTransactionState timed out!");
                mTransactionPending = false;
                break;
            }
        }
    }
}

uint32_t SurfaceFlinger::setDisplayStateLocked(const DisplayState& s)
{
    ssize_t dpyIdx = mCurrentState.displays.indexOfKey(s.token);
    if (dpyIdx < 0)
        return 0;

    uint32_t flags = 0;
    DisplayDeviceState& disp(mCurrentState.displays.editValueAt(dpyIdx));
    if (disp.isValid()) {
        const uint32_t what = s.what;
        if (what & DisplayState::eSurfaceChanged) {
            if (IInterface::asBinder(disp.surface) != IInterface::asBinder(s.surface)) {
                disp.surface = s.surface;
                flags |= eDisplayTransactionNeeded;
            }
        }
        if (what & DisplayState::eLayerStackChanged) {
            if (disp.layerStack != s.layerStack) {
                disp.layerStack = s.layerStack;
                flags |= eDisplayTransactionNeeded;
            }
        }
        if (what & DisplayState::eDisplayProjectionChanged) {
            if (disp.orientation != s.orientation) {
                disp.orientation = s.orientation;
                flags |= eDisplayTransactionNeeded;
            }
            if (disp.frame != s.frame) {
                disp.frame = s.frame;
                flags |= eDisplayTransactionNeeded;
            }
            if (disp.viewport != s.viewport) {
                disp.viewport = s.viewport;
                flags |= eDisplayTransactionNeeded;
            }
        }
        if (what & DisplayState::eDisplaySizeChanged) {
            if (disp.width != s.width) {
                disp.width = s.width;
                flags |= eDisplayTransactionNeeded;
            }
            if (disp.height != s.height) {
                disp.height = s.height;
                flags |= eDisplayTransactionNeeded;
            }
        }
    }
    return flags;
}

uint32_t SurfaceFlinger::setClientStateLocked(const ComposerState& composerState) {
    const layer_state_t& s = composerState.state;
    sp<Client> client(static_cast<Client*>(composerState.client.get()));

    sp<Layer> layer(client->getLayerUser(s.surface));
    if (layer == nullptr) {
        return 0;
    }

    if (layer->isPendingRemoval()) {
        ALOGW("Attempting to set client state on removed layer: %s", layer->getName().string());
        return 0;
    }

    uint32_t flags = 0;

    const uint32_t what = s.what;
    bool geometryAppliesWithResize =
            what & layer_state_t::eGeometryAppliesWithResize;
    if (what & layer_state_t::ePositionChanged) {
        if (layer->setPosition(s.x, s.y, !geometryAppliesWithResize)) {
            flags |= eTraversalNeeded;
        }
    }
    if (what & layer_state_t::eLayerChanged) {
        // NOTE: index needs to be calculated before we update the state
        const auto& p = layer->getParent();
        if (p == nullptr) {
            ssize_t idx = mCurrentState.layersSortedByZ.indexOf(layer);
            if (layer->setLayer(s.z) && idx >= 0) {
                mCurrentState.layersSortedByZ.removeAt(idx);
                mCurrentState.layersSortedByZ.add(layer);
                // we need traversal (state changed)
                // AND transaction (list changed)
                flags |= eTransactionNeeded|eTraversalNeeded;
            }
        } else {
            if (p->setChildLayer(layer, s.z)) {
                flags |= eTransactionNeeded|eTraversalNeeded;
            }
        }
    }
    if (what & layer_state_t::eRelativeLayerChanged) {
        // NOTE: index needs to be calculated before we update the state
        const auto& p = layer->getParent();
        if (p == nullptr) {
            ssize_t idx = mCurrentState.layersSortedByZ.indexOf(layer);
            if (layer->setRelativeLayer(s.relativeLayerHandle, s.z) && idx >= 0) {
                mCurrentState.layersSortedByZ.removeAt(idx);
                mCurrentState.layersSortedByZ.add(layer);
                // we need traversal (state changed)
                // AND transaction (list changed)
                flags |= eTransactionNeeded|eTraversalNeeded;
            }
        } else {
            if (p->setChildRelativeLayer(layer, s.relativeLayerHandle, s.z)) {
                flags |= eTransactionNeeded|eTraversalNeeded;
            }
        }
    }
    if (what & layer_state_t::eSizeChanged) {
        if (layer->setSize(s.w, s.h)) {
            flags |= eTraversalNeeded;
        }
    }
    if (what & layer_state_t::eAlphaChanged) {
        if (layer->setAlpha(s.alpha))
            flags |= eTraversalNeeded;
    }
    if (what & layer_state_t::eColorChanged) {
        if (layer->setColor(s.color))
            flags |= eTraversalNeeded;
    }
    if (what & layer_state_t::eMatrixChanged) {
        if (layer->setMatrix(s.matrix))
            flags |= eTraversalNeeded;
    }
    if (what & layer_state_t::eTransparentRegionChanged) {
        if (layer->setTransparentRegionHint(s.transparentRegion))
            flags |= eTraversalNeeded;
    }
    if (what & layer_state_t::eFlagsChanged) {
        if (layer->setFlags(s.flags, s.mask))
            flags |= eTraversalNeeded;
    }
    if (what & layer_state_t::eCropChanged) {
        if (layer->setCrop(s.crop, !geometryAppliesWithResize))
            flags |= eTraversalNeeded;
    }
    if (what & layer_state_t::eFinalCropChanged) {
        if (layer->setFinalCrop(s.finalCrop, !geometryAppliesWithResize))
            flags |= eTraversalNeeded;
    }
    if (what & layer_state_t::eLayerStackChanged) {
        ssize_t idx = mCurrentState.layersSortedByZ.indexOf(layer);
        // We only allow setting layer stacks for top level layers,
        // everything else inherits layer stack from its parent.
        if (layer->hasParent()) {
            ALOGE("Attempt to set layer stack on layer with parent (%s) is invalid",
                    layer->getName().string());
        } else if (idx < 0) {
            ALOGE("Attempt to set layer stack on layer without parent (%s) that "
                    "that also does not appear in the top level layer list. Something"
                    " has gone wrong.", layer->getName().string());
        } else if (layer->setLayerStack(s.layerStack)) {
            mCurrentState.layersSortedByZ.removeAt(idx);
            mCurrentState.layersSortedByZ.add(layer);
            // we need traversal (state changed)
            // AND transaction (list changed)
            flags |= eTransactionNeeded|eTraversalNeeded|eDisplayLayerStackChanged;
        }
    }
    if (what & layer_state_t::eDeferTransaction) {
        if (s.barrierHandle != nullptr) {
            layer->deferTransactionUntil(s.barrierHandle, s.frameNumber);
        } else if (s.barrierGbp != nullptr) {
            const sp<IGraphicBufferProducer>& gbp = s.barrierGbp;
            if (authenticateSurfaceTextureLocked(gbp)) {
                const auto& otherLayer =
                    (static_cast<MonitoredProducer*>(gbp.get()))->getLayer();
                layer->deferTransactionUntil(otherLayer, s.frameNumber);
            } else {
                ALOGE("Attempt to defer transaction to to an"
                        " unrecognized GraphicBufferProducer");
            }
        }
        // We don't trigger a traversal here because if no other state is
        // changed, we don't want this to cause any more work
    }
    if (what & layer_state_t::eReparent) {
        bool hadParent = layer->hasParent();
        if (layer->reparent(s.parentHandleForChild)) {
            if (!hadParent) {
                mCurrentState.layersSortedByZ.remove(layer);
            }
            flags |= eTransactionNeeded|eTraversalNeeded;
        }
    }
    if (what & layer_state_t::eReparentChildren) {
        if (layer->reparentChildren(s.reparentHandle)) {
            flags |= eTransactionNeeded|eTraversalNeeded;
        }
    }
    if (what & layer_state_t::eDetachChildren) {
        layer->detachChildren();
    }
    if (what & layer_state_t::eOverrideScalingModeChanged) {
        layer->setOverrideScalingMode(s.overrideScalingMode);
        // We don't trigger a traversal here because if no other state is
        // changed, we don't want this to cause any more work
    }
    return flags;
}

void SurfaceFlinger::setDestroyStateLocked(const ComposerState& composerState) {
    const layer_state_t& state = composerState.state;
    sp<Client> client(static_cast<Client*>(composerState.client.get()));

    sp<Layer> layer(client->getLayerUser(state.surface));
    if (layer == nullptr) {
        return;
    }

    if (layer->isPendingRemoval()) {
        ALOGW("Attempting to destroy on removed layer: %s", layer->getName().string());
        return;
    }

    if (state.what & layer_state_t::eDestroySurface) {
        removeLayerLocked(mStateLock, layer);
    }
}

status_t SurfaceFlinger::createLayer(
        const String8& name,
        const sp<Client>& client,
        uint32_t w, uint32_t h, PixelFormat format, uint32_t flags,
        int32_t windowType, int32_t ownerUid, sp<IBinder>* handle,
        sp<IGraphicBufferProducer>* gbp, sp<Layer>* parent)
{
    if (int32_t(w|h) < 0) {
        ALOGE("createLayer() failed, w or h is negative (w=%d, h=%d)",
                int(w), int(h));
        return BAD_VALUE;
    }

    status_t result = NO_ERROR;

    sp<Layer> layer;

    String8 uniqueName = getUniqueLayerName(name);

    switch (flags & ISurfaceComposerClient::eFXSurfaceMask) {
        case ISurfaceComposerClient::eFXSurfaceNormal:
            result = createBufferLayer(client,
                    uniqueName, w, h, flags, format,
                    handle, gbp, &layer);

            break;
        case ISurfaceComposerClient::eFXSurfaceColor:
            result = createColorLayer(client,
                    uniqueName, w, h, flags,
                    handle, &layer);
            break;
        default:
            result = BAD_VALUE;
            break;
    }

    if (result != NO_ERROR) {
        return result;
    }

    // window type is WINDOW_TYPE_DONT_SCREENSHOT from SurfaceControl.java
    // TODO b/64227542
    if (windowType == 441731) {
        windowType = 2024; // TYPE_NAVIGATION_BAR_PANEL
        layer->setPrimaryDisplayOnly();
    }

    layer->setInfo(windowType, ownerUid);

    result = addClientLayer(client, *handle, *gbp, layer, *parent);
    if (result != NO_ERROR) {
        return result;
    }
    mInterceptor->saveSurfaceCreation(layer);

    setTransactionFlags(eTransactionNeeded);
    return result;
}

String8 SurfaceFlinger::getUniqueLayerName(const String8& name)
{
    bool matchFound = true;
    uint32_t dupeCounter = 0;

    // Tack on our counter whether there is a hit or not, so everyone gets a tag
    String8 uniqueName = name + "#" + String8(std::to_string(dupeCounter).c_str());

    // Loop over layers until we're sure there is no matching name
    while (matchFound) {
        matchFound = false;
        mDrawingState.traverseInZOrder([&](Layer* layer) {
            if (layer->getName() == uniqueName) {
                matchFound = true;
                uniqueName = name + "#" + String8(std::to_string(++dupeCounter).c_str());
            }
        });
    }

    ALOGD_IF(dupeCounter > 0, "duplicate layer name: changing %s to %s", name.c_str(), uniqueName.c_str());

    return uniqueName;
}

status_t SurfaceFlinger::createBufferLayer(const sp<Client>& client,
        const String8& name, uint32_t w, uint32_t h, uint32_t flags, PixelFormat& format,
        sp<IBinder>* handle, sp<IGraphicBufferProducer>* gbp, sp<Layer>* outLayer)
{
    // initialize the surfaces
    switch (format) {
    case PIXEL_FORMAT_TRANSPARENT:
    case PIXEL_FORMAT_TRANSLUCENT:
        format = PIXEL_FORMAT_RGBA_8888;
        break;
    case PIXEL_FORMAT_OPAQUE:
        format = PIXEL_FORMAT_RGBX_8888;
        break;
    }

    sp<BufferLayer> layer = new BufferLayer(this, client, name, w, h, flags);
    status_t err = layer->setBuffers(w, h, format, flags);
    if (err == NO_ERROR) {
        *handle = layer->getHandle();
        *gbp = layer->getProducer();
        *outLayer = layer;
    }

    ALOGE_IF(err, "createBufferLayer() failed (%s)", strerror(-err));
    return err;
}

status_t SurfaceFlinger::createColorLayer(const sp<Client>& client,
        const String8& name, uint32_t w, uint32_t h, uint32_t flags,
        sp<IBinder>* handle, sp<Layer>* outLayer)
{
    *outLayer = new ColorLayer(this, client, name, w, h, flags);
    *handle = (*outLayer)->getHandle();
    return NO_ERROR;
}

status_t SurfaceFlinger::onLayerRemoved(const sp<Client>& client, const sp<IBinder>& handle)
{
    // called by a client when it wants to remove a Layer
    status_t err = NO_ERROR;
    sp<Layer> l(client->getLayerUser(handle));
    if (l != nullptr) {
        mInterceptor->saveSurfaceDeletion(l);
        err = removeLayer(l);
        ALOGE_IF(err<0 && err != NAME_NOT_FOUND,
                "error removing layer=%p (%s)", l.get(), strerror(-err));
    }
    return err;
}

status_t SurfaceFlinger::onLayerDestroyed(const wp<Layer>& layer)
{
    // called by ~LayerCleaner() when all references to the IBinder (handle)
    // are gone
    sp<Layer> l = layer.promote();
    if (l == nullptr) {
        // The layer has already been removed, carry on
        return NO_ERROR;
    }
    // If we have a parent, then we can continue to live as long as it does.
    return removeLayer(l, true);
}

// ---------------------------------------------------------------------------

void SurfaceFlinger::onInitializeDisplays() {
    // reset screen orientation and use primary layer stack
    Vector<ComposerState> state;
    Vector<DisplayState> displays;
    DisplayState d;
    d.what = DisplayState::eDisplayProjectionChanged |
             DisplayState::eLayerStackChanged;
    d.token = mBuiltinDisplays[DisplayDevice::DISPLAY_PRIMARY];
    d.layerStack = 0;
    d.orientation = DisplayState::eOrientationDefault;
    d.frame.makeInvalid();
    d.viewport.makeInvalid();
    d.width = 0;
    d.height = 0;
    displays.add(d);
    setTransactionState(state, displays, 0);
    setPowerModeInternal(getDisplayDevice(d.token), HWC_POWER_MODE_NORMAL,
                         /*stateLockHeld*/ false);

    const auto& activeConfig = getBE().mHwc->getActiveConfig(HWC_DISPLAY_PRIMARY);
    const nsecs_t period = activeConfig->getVsyncPeriod();
    mAnimFrameTracker.setDisplayRefreshPeriod(period);

    // Use phase of 0 since phase is not known.
    // Use latency of 0, which will snap to the ideal latency.
    setCompositorTimingSnapped(0, period, 0);
}

void SurfaceFlinger::initializeDisplays() {
    class MessageScreenInitialized : public MessageBase {
        SurfaceFlinger* flinger;
    public:
        explicit MessageScreenInitialized(SurfaceFlinger* flinger) : flinger(flinger) { }
        virtual bool handler() {
            flinger->onInitializeDisplays();
            return true;
        }
    };
    sp<MessageBase> msg = new MessageScreenInitialized(this);
    postMessageAsync(msg);  // we may be called from main thread, use async message
}

void SurfaceFlinger::setPowerModeInternal(const sp<DisplayDevice>& hw,
             int mode, bool stateLockHeld) {
    ALOGD("Set power mode=%d, type=%d flinger=%p", mode, hw->getDisplayType(),
            this);
    int currentMode = hw->getPowerMode();

    if (mode == currentMode) {
        return;
    }

    hw->setPowerMode(mode);
    if (hw->isVirtual()) {
        ALOGW("Trying to set power mode for virtual display");
        return;
    }

    if (mInterceptor->isEnabled()) {
        ConditionalLock lock(mStateLock, !stateLockHeld);
        ssize_t idx = mCurrentState.displays.indexOfKey(hw->getDisplayToken());
        if (idx < 0) {
            ALOGW("Surface Interceptor SavePowerMode: invalid display token");
            return;
        }
        mInterceptor->savePowerModeUpdate(mCurrentState.displays.valueAt(idx).sequenceId, mode);
    }

    int32_t type = hw->getDisplayType();
    if (currentMode == HWC_POWER_MODE_OFF) {
        // Turn on the display
        getHwComposer().setPowerMode(type, mode);
        if (hw->isPrimary() && mode != HWC_POWER_MODE_DOZE_SUSPEND) {
            // FIXME: eventthread only knows about the main display right now
            mEventThread->onScreenAcquired();
            resyncToHardwareVsync(true);
        }

        mVisibleRegionsDirty = true;
        mHasPoweredOff = true;
        repaintEverything();

        struct sched_param param = {0};
        param.sched_priority = 1;
        if (sched_setscheduler(0, SCHED_FIFO, &param) != 0) {
            ALOGW("Couldn't set SCHED_FIFO on display on");
        }
    } else if (mode == HWC_POWER_MODE_OFF) {
        // Turn off the display
        struct sched_param param = {0};
        if (sched_setscheduler(0, SCHED_OTHER, &param) != 0) {
            ALOGW("Couldn't set SCHED_OTHER on display off");
        }

        if (hw->isPrimary() && currentMode != HWC_POWER_MODE_DOZE_SUSPEND) {
            disableHardwareVsync(true); // also cancels any in-progress resync

            // FIXME: eventthread only knows about the main display right now
            mEventThread->onScreenReleased();
        }

        getHwComposer().setPowerMode(type, mode);
        mVisibleRegionsDirty = true;
        // from this point on, SF will stop drawing on this display
    } else if (mode == HWC_POWER_MODE_DOZE ||
               mode == HWC_POWER_MODE_NORMAL) {
        // Update display while dozing
        getHwComposer().setPowerMode(type, mode);
        if (hw->isPrimary() && currentMode == HWC_POWER_MODE_DOZE_SUSPEND) {
            // FIXME: eventthread only knows about the main display right now
            mEventThread->onScreenAcquired();
            resyncToHardwareVsync(true);
        }
    } else if (mode == HWC_POWER_MODE_DOZE_SUSPEND) {
        // Leave display going to doze
        if (hw->isPrimary()) {
            disableHardwareVsync(true); // also cancels any in-progress resync
            // FIXME: eventthread only knows about the main display right now
            mEventThread->onScreenReleased();
        }
        getHwComposer().setPowerMode(type, mode);
    } else {
        ALOGE("Attempting to set unknown power mode: %d\n", mode);
        getHwComposer().setPowerMode(type, mode);
    }
    ALOGD("Finished set power mode=%d, type=%d", mode, hw->getDisplayType());
}

void SurfaceFlinger::setPowerMode(const sp<IBinder>& display, int mode) {
    class MessageSetPowerMode: public MessageBase {
        SurfaceFlinger& mFlinger;
        sp<IBinder> mDisplay;
        int mMode;
    public:
        MessageSetPowerMode(SurfaceFlinger& flinger,
                const sp<IBinder>& disp, int mode) : mFlinger(flinger),
                    mDisplay(disp) { mMode = mode; }
        virtual bool handler() {
            sp<DisplayDevice> hw(mFlinger.getDisplayDevice(mDisplay));
            if (hw == nullptr) {
                ALOGE("Attempt to set power mode = %d for null display %p",
                        mMode, mDisplay.get());
            } else if (hw->isVirtual()) {
                ALOGW("Attempt to set power mode = %d for virtual display",
                        mMode);
            } else {
                mFlinger.setPowerModeInternal(
                        hw, mMode, /*stateLockHeld*/ false);
            }
            return true;
        }
    };
    sp<MessageBase> msg = new MessageSetPowerMode(*this, display, mode);
    postMessageSync(msg);
}

// ---------------------------------------------------------------------------

status_t SurfaceFlinger::doDump(int fd, const Vector<String16>& args, bool asProto)
        NO_THREAD_SAFETY_ANALYSIS {
    String8 result;

    IPCThreadState* ipc = IPCThreadState::self();
    const int pid = ipc->getCallingPid();
    const int uid = ipc->getCallingUid();

    if ((uid != AID_SHELL) &&
            !PermissionCache::checkPermission(sDump, pid, uid)) {
        result.appendFormat("Permission Denial: "
                "can't dump SurfaceFlinger from pid=%d, uid=%d\n", pid, uid);
    } else {
        // Try to get the main lock, but give up after one second
        // (this would indicate SF is stuck, but we want to be able to
        // print something in dumpsys).
        status_t err = mStateLock.timedLock(s2ns(1));
        bool locked = (err == NO_ERROR);
        if (!locked) {
            result.appendFormat(
                    "SurfaceFlinger appears to be unresponsive (%s [%d]), "
                    "dumping anyways (no locks held)\n", strerror(-err), err);
        }

        bool dumpAll = true;
        size_t index = 0;
        size_t numArgs = args.size();

        if (numArgs) {
            if ((index < numArgs) &&
                    (args[index] == String16("--list"))) {
                index++;
                listLayersLocked(args, index, result);
                dumpAll = false;
            }

            if ((index < numArgs) &&
                    (args[index] == String16("--latency"))) {
                index++;
                dumpStatsLocked(args, index, result);
                dumpAll = false;
            }

            if ((index < numArgs) &&
                    (args[index] == String16("--latency-clear"))) {
                index++;
                clearStatsLocked(args, index, result);
                dumpAll = false;
            }

            if ((index < numArgs) &&
                    (args[index] == String16("--dispsync"))) {
                index++;
                mPrimaryDispSync.dump(result);
                dumpAll = false;
            }

            if ((index < numArgs) &&
                    (args[index] == String16("--static-screen"))) {
                index++;
                dumpStaticScreenStats(result);
                dumpAll = false;
            }

            if ((index < numArgs) &&
                    (args[index] == String16("--frame-events"))) {
                index++;
                dumpFrameEventsLocked(result);
                dumpAll = false;
            }

            if ((index < numArgs) && (args[index] == String16("--wide-color"))) {
                index++;
                dumpWideColorInfo(result);
                dumpAll = false;
            }

            if ((index < numArgs) &&
                (args[index] == String16("--enable-layer-stats"))) {
                index++;
                mLayerStats.enable();
                dumpAll = false;
            }

            if ((index < numArgs) &&
                (args[index] == String16("--disable-layer-stats"))) {
                index++;
                mLayerStats.disable();
                dumpAll = false;
            }

            if ((index < numArgs) &&
                (args[index] == String16("--clear-layer-stats"))) {
                index++;
                mLayerStats.clear();
                dumpAll = false;
            }

            if ((index < numArgs) &&
                (args[index] == String16("--dump-layer-stats"))) {
                index++;
                mLayerStats.dump(result);
                dumpAll = false;
            }

            if ((index < numArgs) &&
                (args[index] == String16("--display-identification"))) {
                index++;
                dumpDisplayIdentificationData(result);
                dumpAll = false;
            }

            if ((index < numArgs) && (args[index] == String16("--timestats"))) {
                index++;
                mTimeStats.parseArgs(asProto, args, index, result);
                dumpAll = false;
            }
        }

        if (dumpAll) {
            if (asProto) {
                LayersProto layersProto = dumpProtoInfo(LayerVector::StateSet::Current);
                result.append(layersProto.SerializeAsString().c_str(), layersProto.ByteSize());
            } else {
                dumpAllLocked(args, index, result);
            }
        }

        if (locked) {
            mStateLock.unlock();
        }
    }
    write(fd, result.string(), result.size());
    return NO_ERROR;
}

void SurfaceFlinger::listLayersLocked(const Vector<String16>& /* args */,
        size_t& /* index */, String8& result) const
{
    mCurrentState.traverseInZOrder([&](Layer* layer) {
        result.appendFormat("%s\n", layer->getName().string());
    });
}

void SurfaceFlinger::dumpStatsLocked(const Vector<String16>& args, size_t& index,
        String8& result) const
{
    String8 name;
    if (index < args.size()) {
        name = String8(args[index]);
        index++;
    }

    const auto& activeConfig = getBE().mHwc->getActiveConfig(HWC_DISPLAY_PRIMARY);
    const nsecs_t period = activeConfig->getVsyncPeriod();
    result.appendFormat("%" PRId64 "\n", period);

    if (name.isEmpty()) {
        mAnimFrameTracker.dumpStats(result);
    } else {
        mCurrentState.traverseInZOrder([&](Layer* layer) {
            if (name == layer->getName()) {
                layer->dumpFrameStats(result);
            }
        });
    }
}

void SurfaceFlinger::clearStatsLocked(const Vector<String16>& args, size_t& index,
        String8& /* result */)
{
    String8 name;
    if (index < args.size()) {
        name = String8(args[index]);
        index++;
    }

    mCurrentState.traverseInZOrder([&](Layer* layer) {
        if (name.isEmpty() || (name == layer->getName())) {
            layer->clearFrameStats();
        }
    });

    mAnimFrameTracker.clearStats();
}

// This should only be called from the main thread.  Otherwise it would need
// the lock and should use mCurrentState rather than mDrawingState.
void SurfaceFlinger::logFrameStats() {
    mDrawingState.traverseInZOrder([&](Layer* layer) {
        layer->logFrameStats();
    });

    mAnimFrameTracker.logAndResetStats(String8("<win-anim>"));
}

void SurfaceFlinger::appendSfConfigString(String8& result) const
{
    result.append(" [sf");

    if (isLayerTripleBufferingDisabled())
        result.append(" DISABLE_TRIPLE_BUFFERING");

    result.appendFormat(" PRESENT_TIME_OFFSET=%" PRId64 , dispSyncPresentTimeOffset);
    result.appendFormat(" FORCE_HWC_FOR_RBG_TO_YUV=%d", useHwcForRgbToYuv);
    result.appendFormat(" MAX_VIRT_DISPLAY_DIM=%" PRIu64, maxVirtualDisplaySize);
    result.appendFormat(" RUNNING_WITHOUT_SYNC_FRAMEWORK=%d", !hasSyncFramework);
    result.appendFormat(" NUM_FRAMEBUFFER_SURFACE_BUFFERS=%" PRId64,
                        maxFrameBufferAcquiredBuffers);
    result.append("]");
}

void SurfaceFlinger::dumpStaticScreenStats(String8& result) const
{
    result.appendFormat("Static screen stats:\n");
    for (size_t b = 0; b < SurfaceFlingerBE::NUM_BUCKETS - 1; ++b) {
        float bucketTimeSec = getBE().mFrameBuckets[b] / 1e9;
        float percent = 100.0f *
                static_cast<float>(getBE().mFrameBuckets[b]) / getBE().mTotalTime;
        result.appendFormat("  < %zd frames: %.3f s (%.1f%%)\n",
                b + 1, bucketTimeSec, percent);
    }
    float bucketTimeSec = getBE().mFrameBuckets[SurfaceFlingerBE::NUM_BUCKETS - 1] / 1e9;
    float percent = 100.0f *
            static_cast<float>(getBE().mFrameBuckets[SurfaceFlingerBE::NUM_BUCKETS - 1]) / getBE().mTotalTime;
    result.appendFormat("  %zd+ frames: %.3f s (%.1f%%)\n",
            SurfaceFlingerBE::NUM_BUCKETS - 1, bucketTimeSec, percent);
}

void SurfaceFlinger::recordBufferingStats(const char* layerName,
        std::vector<OccupancyTracker::Segment>&& history) {
    Mutex::Autolock lock(getBE().mBufferingStatsMutex);
    auto& stats = getBE().mBufferingStats[layerName];
    for (const auto& segment : history) {
        if (!segment.usedThirdBuffer) {
            stats.twoBufferTime += segment.totalTime;
        }
        if (segment.occupancyAverage < 1.0f) {
            stats.doubleBufferedTime += segment.totalTime;
        } else if (segment.occupancyAverage < 2.0f) {
            stats.tripleBufferedTime += segment.totalTime;
        }
        ++stats.numSegments;
        stats.totalTime += segment.totalTime;
    }
}

void SurfaceFlinger::dumpFrameEventsLocked(String8& result) {
    result.appendFormat("Layer frame timestamps:\n");

    const LayerVector& currentLayers = mCurrentState.layersSortedByZ;
    const size_t count = currentLayers.size();
    for (size_t i=0 ; i<count ; i++) {
        currentLayers[i]->dumpFrameEvents(result);
    }
}

void SurfaceFlinger::dumpBufferingStats(String8& result) const {
    result.append("Buffering stats:\n");
    result.append("  [Layer name] <Active time> <Two buffer> "
            "<Double buffered> <Triple buffered>\n");
    Mutex::Autolock lock(getBE().mBufferingStatsMutex);
    typedef std::tuple<std::string, float, float, float> BufferTuple;
    std::map<float, BufferTuple, std::greater<float>> sorted;
    for (const auto& statsPair : getBE().mBufferingStats) {
        const char* name = statsPair.first.c_str();
        const SurfaceFlingerBE::BufferingStats& stats = statsPair.second;
        if (stats.numSegments == 0) {
            continue;
        }
        float activeTime = ns2ms(stats.totalTime) / 1000.0f;
        float twoBufferRatio = static_cast<float>(stats.twoBufferTime) /
                stats.totalTime;
        float doubleBufferRatio = static_cast<float>(
                stats.doubleBufferedTime) / stats.totalTime;
        float tripleBufferRatio = static_cast<float>(
                stats.tripleBufferedTime) / stats.totalTime;
        sorted.insert({activeTime, {name, twoBufferRatio,
                doubleBufferRatio, tripleBufferRatio}});
    }
    for (const auto& sortedPair : sorted) {
        float activeTime = sortedPair.first;
        const BufferTuple& values = sortedPair.second;
        result.appendFormat("  [%s] %.2f %.3f %.3f %.3f\n",
                std::get<0>(values).c_str(), activeTime,
                std::get<1>(values), std::get<2>(values),
                std::get<3>(values));
    }
    result.append("\n");
}

void SurfaceFlinger::dumpDisplayIdentificationData(String8& result) const {
    for (size_t d = 0; d < mDisplays.size(); d++) {
        const sp<const DisplayDevice>& displayDevice(mDisplays[d]);
        const int32_t hwcId = displayDevice->getHwcDisplayId();
        const auto displayId = getHwComposer().getHwcDisplayId(hwcId);
        if (!displayId) {
            continue;
        }

        result.appendFormat("Display %d: ", hwcId);
        uint8_t port;
        DisplayIdentificationData data;
        if (!getHwComposer().getDisplayIdentificationData(*displayId, &port, &data)) {
            result.append("no identification data\n");
            continue;
        }

        if (!isEdid(data)) {
            result.append("unknown identification data: ");
            for (uint8_t byte : data) {
                result.appendFormat("%x ", byte);
            }
            result.append("\n");
            continue;
        }

        const auto edid = parseEdid(data);
        if (!edid) {
            result.append("invalid EDID: ");
            for (uint8_t byte : data) {
                result.appendFormat("%x ", byte);
            }
            result.append("\n");
            continue;
        }

        result.appendFormat("port=%u pnpId=%s displayName=\"", port, edid->pnpId.data());
        result.append(edid->displayName.data(), edid->displayName.length());
        result.append("\"\n");
    }
    result.append("\n");
}

void SurfaceFlinger::dumpWideColorInfo(String8& result) const {
    result.appendFormat("hasWideColorDisplay: %d\n", hasWideColorDisplay);
    result.appendFormat("DisplayColorSetting: %d\n", mDisplayColorSetting);

    // TODO: print out if wide-color mode is active or not

    for (size_t d = 0; d < mDisplays.size(); d++) {
        const sp<const DisplayDevice>& displayDevice(mDisplays[d]);
        int32_t hwcId = displayDevice->getHwcDisplayId();
        if (hwcId == DisplayDevice::DISPLAY_ID_INVALID) {
            continue;
        }

        result.appendFormat("Display %d color modes:\n", hwcId);
        std::vector<ColorMode> modes = getHwComposer().getColorModes(hwcId);
        for (auto&& mode : modes) {
            result.appendFormat("    %s (%d)\n", decodeColorMode(mode).c_str(), mode);
        }

        ColorMode currentMode = displayDevice->getActiveColorMode();
        result.appendFormat("    Current color mode: %s (%d)\n",
                            decodeColorMode(currentMode).c_str(), currentMode);
    }
    result.append("\n");
}

LayersProto SurfaceFlinger::dumpProtoInfo(LayerVector::StateSet stateSet) const {
    LayersProto layersProto;
    const bool useDrawing = stateSet == LayerVector::StateSet::Drawing;
    const State& state = useDrawing ? mDrawingState : mCurrentState;
    state.traverseInZOrder([&](Layer* layer) {
        LayerProto* layerProto = layersProto.add_layers();
        layer->writeToProto(layerProto, stateSet);
    });

    return layersProto;
}

LayersProto SurfaceFlinger::dumpVisibleLayersProtoInfo(int32_t hwcId) const {
    LayersProto layersProto;
    const sp<DisplayDevice>& displayDevice(mDisplays[hwcId]);

    SizeProto* resolution = layersProto.mutable_resolution();
    resolution->set_w(displayDevice->getWidth());
    resolution->set_h(displayDevice->getHeight());

    layersProto.set_color_mode(decodeColorMode(displayDevice->getActiveColorMode()));
    layersProto.set_color_transform(decodeColorTransform(displayDevice->getColorTransform()));
    layersProto.set_global_transform(
            static_cast<int32_t>(displayDevice->getOrientationTransform()));

    mDrawingState.traverseInZOrder([&](Layer* layer) {
        if (!layer->visibleRegion.isEmpty() && layer->getBE().mHwcLayers.count(hwcId)) {
            LayerProto* layerProto = layersProto.add_layers();
            layer->writeToProto(layerProto, hwcId);
        }
    });

    return layersProto;
}

void SurfaceFlinger::dumpAllLocked(const Vector<String16>& args, size_t& index,
        String8& result) const
{
    bool colorize = false;
    if (index < args.size()
            && (args[index] == String16("--color"))) {
        colorize = true;
        index++;
    }

    Colorizer colorizer(colorize);

    // figure out if we're stuck somewhere
    const nsecs_t now = systemTime();
    const nsecs_t inSwapBuffers(mDebugInSwapBuffers);
    const nsecs_t inTransaction(mDebugInTransaction);
    nsecs_t inSwapBuffersDuration = (inSwapBuffers) ? now-inSwapBuffers : 0;
    nsecs_t inTransactionDuration = (inTransaction) ? now-inTransaction : 0;

    /*
     * Dump library configuration.
     */

    colorizer.bold(result);
    result.append("Build configuration:");
    colorizer.reset(result);
    appendSfConfigString(result);
    appendUiConfigString(result);
    appendGuiConfigString(result);
    result.append("\n");

    result.append("\nDisplay identification data:\n");
    dumpDisplayIdentificationData(result);

    result.append("\nWide-Color information:\n");
    dumpWideColorInfo(result);

    colorizer.bold(result);
    result.append("Sync configuration: ");
    colorizer.reset(result);
    result.append(SyncFeatures::getInstance().toString());
    result.append("\n");

    const auto& activeConfig = getBE().mHwc->getActiveConfig(HWC_DISPLAY_PRIMARY);

    colorizer.bold(result);
    result.append("DispSync configuration: ");
    colorizer.reset(result);
    result.appendFormat("app phase %" PRId64 " ns, sf phase %" PRId64 " ns, early sf phase %" PRId64
        " ns, present offset %" PRId64 " ns (refresh %" PRId64 " ns)",
        vsyncPhaseOffsetNs, sfVsyncPhaseOffsetNs, mVsyncModulator.getEarlyPhaseOffset(),
        dispSyncPresentTimeOffset, activeConfig->getVsyncPeriod());
    result.append("\n");

    // Dump static screen stats
    result.append("\n");
    dumpStaticScreenStats(result);
    result.append("\n");

    dumpBufferingStats(result);

    /*
     * Dump the visible layer list
     */
    colorizer.bold(result);
    result.appendFormat("Visible layers (count = %zu)\n", mNumLayers);
    result.appendFormat("GraphicBufferProducers: %zu, max %zu\n",
                        mGraphicBufferProducerList.size(), mMaxGraphicBufferProducerListSize);
    colorizer.reset(result);

    LayersProto layersProto = dumpProtoInfo(LayerVector::StateSet::Current);
    auto layerTree = LayerProtoParser::generateLayerTree(layersProto);
    result.append(LayerProtoParser::layersToString(std::move(layerTree)).c_str());
    result.append("\n");

    /*
     * Dump Display state
     */

    colorizer.bold(result);
    result.appendFormat("Displays (%zu entries)\n", mDisplays.size());
    colorizer.reset(result);
    for (size_t dpy=0 ; dpy<mDisplays.size() ; dpy++) {
        const sp<const DisplayDevice>& hw(mDisplays[dpy]);
        hw->dump(result);
    }
    result.append("\n");

    /*
     * Dump SurfaceFlinger global state
     */

    colorizer.bold(result);
    result.append("SurfaceFlinger global state:\n");
    colorizer.reset(result);

    HWComposer& hwc(getHwComposer());
    sp<const DisplayDevice> hw(getDefaultDisplayDeviceLocked());

    getBE().mRenderEngine->dump(result);

    if (hw) {
        hw->undefinedRegion.dump(result, "undefinedRegion");
        result.appendFormat("  orientation=%d, isDisplayOn=%d\n",
                hw->getOrientation(), hw->isDisplayOn());
    }
    result.appendFormat(
            "  last eglSwapBuffers() time: %f us\n"
            "  last transaction time     : %f us\n"
            "  transaction-flags         : %08x\n"
            "  refresh-rate              : %f fps\n"
            "  x-dpi                     : %f\n"
            "  y-dpi                     : %f\n"
            "  gpu_to_cpu_unsupported    : %d\n"
            ,
            mLastSwapBufferTime/1000.0,
            mLastTransactionTime/1000.0,
            mTransactionFlags,
            1e9 / activeConfig->getVsyncPeriod(),
            activeConfig->getDpiX(),
            activeConfig->getDpiY(),
            !mGpuToCpuSupported);

    result.appendFormat("  eglSwapBuffers time: %f us\n",
            inSwapBuffersDuration/1000.0);

    result.appendFormat("  transaction time: %f us\n",
            inTransactionDuration/1000.0);

    /*
     * VSYNC state
     */
    mEventThread->dump(result);
    result.append("\n");

    /*
     * HWC layer minidump
     */
    for (size_t d = 0; d < mDisplays.size(); d++) {
        const sp<const DisplayDevice>& displayDevice(mDisplays[d]);
        int32_t hwcId = displayDevice->getHwcDisplayId();
        if (hwcId == DisplayDevice::DISPLAY_ID_INVALID) {
            continue;
        }

        result.appendFormat("Display %d HWC layers:\n", hwcId);
        Layer::miniDumpHeader(result);
        mCurrentState.traverseInZOrder([&](Layer* layer) {
            layer->miniDump(result, hwcId);
        });
        result.append("\n");
    }

    /*
     * Dump HWComposer state
     */
    colorizer.bold(result);
    result.append("h/w composer state:\n");
    colorizer.reset(result);
    bool hwcDisabled = mDebugDisableHWC || mDebugRegion;
    result.appendFormat("  h/w composer %s\n",
            hwcDisabled ? "disabled" : "enabled");
    hwc.dump(result);

    /*
     * Dump gralloc state
     */
    const GraphicBufferAllocator& alloc(GraphicBufferAllocator::get());
    alloc.dump(result);

    /*
     * Dump VrFlinger state if in use.
     */
    if (mVrFlingerRequestsDisplay && mVrFlinger) {
        result.append("VrFlinger state:\n");
        result.append(mVrFlinger->Dump().c_str());
        result.append("\n");
    }
}

const Vector< sp<Layer> >&
SurfaceFlinger::getLayerSortedByZForHwcDisplay(int id) {
    // Note: mStateLock is held here
    wp<IBinder> dpy;
    for (size_t i=0 ; i<mDisplays.size() ; i++) {
        if (mDisplays.valueAt(i)->getHwcDisplayId() == id) {
            dpy = mDisplays.keyAt(i);
            break;
        }
    }
    if (dpy == nullptr) {
        ALOGE("getLayerSortedByZForHwcDisplay: invalid hwc display id %d", id);
        // Just use the primary display so we have something to return
        dpy = getBuiltInDisplay(DisplayDevice::DISPLAY_PRIMARY);
    }
    return getDisplayDeviceLocked(dpy)->getVisibleLayersSortedByZ();
}

bool SurfaceFlinger::startDdmConnection()
{
    void* libddmconnection_dso =
            dlopen("libsurfaceflinger_ddmconnection.so", RTLD_NOW);
    if (!libddmconnection_dso) {
        return false;
    }
    void (*DdmConnection_start)(const char* name);
    DdmConnection_start =
            (decltype(DdmConnection_start))dlsym(libddmconnection_dso, "DdmConnection_start");
    if (!DdmConnection_start) {
        dlclose(libddmconnection_dso);
        return false;
    }
    (*DdmConnection_start)(getServiceName());
    return true;
}

void SurfaceFlinger::updateColorMatrixLocked() {
    mat4 colorMatrix;
    if (mGlobalSaturationFactor != 1.0f) {
        // Rec.709 luma coefficients
        float3 luminance{0.213f, 0.715f, 0.072f};
        luminance *= 1.0f - mGlobalSaturationFactor;
        mat4 saturationMatrix = mat4(
            vec4{luminance.r + mGlobalSaturationFactor, luminance.r, luminance.r, 0.0f},
            vec4{luminance.g, luminance.g + mGlobalSaturationFactor, luminance.g, 0.0f},
            vec4{luminance.b, luminance.b, luminance.b + mGlobalSaturationFactor, 0.0f},
            vec4{0.0f, 0.0f, 0.0f, 1.0f}
        );
        colorMatrix = mClientColorMatrix * saturationMatrix * mDaltonizer();
    } else {
        colorMatrix = mClientColorMatrix * mDaltonizer();
    }

    if (mCurrentState.colorMatrix != colorMatrix) {
        mCurrentState.colorMatrix = colorMatrix;
        mCurrentState.colorMatrixChanged = true;
        setTransactionFlags(eTransactionNeeded);
    }
}

status_t SurfaceFlinger::CheckTransactCodeCredentials(uint32_t code) {
    switch (code) {
        case CREATE_CONNECTION:
        case CREATE_DISPLAY:
        case BOOT_FINISHED:
        case CLEAR_ANIMATION_FRAME_STATS:
        case GET_ANIMATION_FRAME_STATS:
        case SET_POWER_MODE:
        case GET_HDR_CAPABILITIES:
        case ENABLE_VSYNC_INJECTIONS:
        case INJECT_VSYNC:
        {
            // codes that require permission check
            IPCThreadState* ipc = IPCThreadState::self();
            const int pid = ipc->getCallingPid();
            const int uid = ipc->getCallingUid();
            if ((uid != AID_GRAPHICS && uid != AID_SYSTEM) &&
                    !PermissionCache::checkPermission(sAccessSurfaceFlinger, pid, uid)) {
                ALOGE("Permission Denial: can't access SurfaceFlinger pid=%d, uid=%d", pid, uid);
                return PERMISSION_DENIED;
            }
            break;
        }
        /*
         * Calling setTransactionState is safe, because you need to have been
         * granted a reference to Client* and Handle* to do anything with it.
         *
         * Creating a scoped connection is safe, as per discussion in ISurfaceComposer.h
         */
        case SET_TRANSACTION_STATE:
        case CREATE_SCOPED_CONNECTION:
        {
            return OK;
        }
        case CAPTURE_SCREEN:
        {
            // codes that require permission check
            IPCThreadState* ipc = IPCThreadState::self();
            const int pid = ipc->getCallingPid();
            const int uid = ipc->getCallingUid();
            if ((uid != AID_GRAPHICS) &&
                    !PermissionCache::checkPermission(sReadFramebuffer, pid, uid)) {
                ALOGE("Permission Denial: can't read framebuffer pid=%d, uid=%d", pid, uid);
                return PERMISSION_DENIED;
            }
            break;
        }
        case CAPTURE_LAYERS: {
            IPCThreadState* ipc = IPCThreadState::self();
            const int pid = ipc->getCallingPid();
            const int uid = ipc->getCallingUid();
            if ((uid != AID_GRAPHICS) &&
                !PermissionCache::checkPermission(sReadFramebuffer, pid, uid)) {
                ALOGE("Permission Denial: can't read framebuffer pid=%d, uid=%d", pid, uid);
                return PERMISSION_DENIED;
            }
            break;
        }
    }
    return OK;
}

status_t SurfaceFlinger::onTransact(
    uint32_t code, const Parcel& data, Parcel* reply, uint32_t flags)
{
    status_t credentialCheck = CheckTransactCodeCredentials(code);
    if (credentialCheck != OK) {
        return credentialCheck;
    }

    status_t err = BnSurfaceComposer::onTransact(code, data, reply, flags);
    if (err == UNKNOWN_TRANSACTION || err == PERMISSION_DENIED) {
        CHECK_INTERFACE(ISurfaceComposer, data, reply);
        IPCThreadState* ipc = IPCThreadState::self();
        const int uid = ipc->getCallingUid();
        if (CC_UNLIKELY(uid != AID_SYSTEM
                && !PermissionCache::checkCallingPermission(sHardwareTest))) {
            const int pid = ipc->getCallingPid();
            ALOGE("Permission Denial: "
                    "can't access SurfaceFlinger pid=%d, uid=%d", pid, uid);
            return PERMISSION_DENIED;
        }
        int n;
        switch (code) {
            case 1000: // SHOW_CPU, NOT SUPPORTED ANYMORE
            case 1001: // SHOW_FPS, NOT SUPPORTED ANYMORE
                return NO_ERROR;
            case 1002:  // SHOW_UPDATES
                n = data.readInt32();
                mDebugRegion = n ? n : (mDebugRegion ? 0 : 1);
                invalidateHwcGeometry();
                repaintEverything();
                return NO_ERROR;
            case 1004:{ // repaint everything
                repaintEverything();
                return NO_ERROR;
            }
            case 1005:{ // force transaction
                Mutex::Autolock _l(mStateLock);
                setTransactionFlags(
                        eTransactionNeeded|
                        eDisplayTransactionNeeded|
                        eTraversalNeeded);
                return NO_ERROR;
            }
            case 1006:{ // send empty update
                signalRefresh();
                return NO_ERROR;
            }
            case 1008:  // toggle use of hw composer
                n = data.readInt32();
                mDebugDisableHWC = n ? 1 : 0;
                invalidateHwcGeometry();
                repaintEverything();
                return NO_ERROR;
            case 1009:  // toggle use of transform hint
                n = data.readInt32();
                mDebugDisableTransformHint = n ? 1 : 0;
                invalidateHwcGeometry();
                repaintEverything();
                return NO_ERROR;
            case 1010:  // interrogate.
                reply->writeInt32(0);
                reply->writeInt32(0);
                reply->writeInt32(mDebugRegion);
                reply->writeInt32(0);
                reply->writeInt32(mDebugDisableHWC);
                return NO_ERROR;
            case 1013: {
                sp<const DisplayDevice> hw(getDefaultDisplayDevice());
                reply->writeInt32(hw->getPageFlipCount());
                return NO_ERROR;
            }
            case 1014: {
                Mutex::Autolock _l(mStateLock);
                // daltonize
                n = data.readInt32();
                switch (n % 10) {
                    case 1:
                        mDaltonizer.setType(ColorBlindnessType::Protanomaly);
                        break;
                    case 2:
                        mDaltonizer.setType(ColorBlindnessType::Deuteranomaly);
                        break;
                    case 3:
                        mDaltonizer.setType(ColorBlindnessType::Tritanomaly);
                        break;
                    default:
                        mDaltonizer.setType(ColorBlindnessType::None);
                        break;
                }
                if (n >= 10) {
                    mDaltonizer.setMode(ColorBlindnessMode::Correction);
                } else {
                    mDaltonizer.setMode(ColorBlindnessMode::Simulation);
                }

                updateColorMatrixLocked();
                return NO_ERROR;
            }
            case 1015: {
                Mutex::Autolock _l(mStateLock);
                // apply a color matrix
                n = data.readInt32();
                if (n) {
                    // color matrix is sent as a column-major mat4 matrix
                    for (size_t i = 0 ; i < 4; i++) {
                        for (size_t j = 0; j < 4; j++) {
                            mClientColorMatrix[i][j] = data.readFloat();
                        }
                    }
                } else {
                    mClientColorMatrix = mat4();
                }

                // Check that supplied matrix's last row is {0,0,0,1} so we can avoid
                // the division by w in the fragment shader
                float4 lastRow(transpose(mClientColorMatrix)[3]);
                if (any(greaterThan(abs(lastRow - float4{0, 0, 0, 1}), float4{1e-4f}))) {
                    ALOGE("The color transform's last row must be (0, 0, 0, 1)");
                }

                updateColorMatrixLocked();
                return NO_ERROR;
            }
            // This is an experimental interface
            // Needs to be shifted to proper binder interface when we productize
            case 1016: {
                n = data.readInt32();
                mPrimaryDispSync.setRefreshSkipCount(n);
                return NO_ERROR;
            }
            case 1017: {
                n = data.readInt32();
                mForceFullDamage = static_cast<bool>(n);
                return NO_ERROR;
            }
            case 1018: { // Modify Choreographer's phase offset
                n = data.readInt32();
                mEventThread->setPhaseOffset(static_cast<nsecs_t>(n));
                return NO_ERROR;
            }
            case 1019: { // Modify SurfaceFlinger's phase offset
                n = data.readInt32();
                mSFEventThread->setPhaseOffset(static_cast<nsecs_t>(n));
                return NO_ERROR;
            }
            case 1020: { // Layer updates interceptor
                n = data.readInt32();
                if (n) {
                    ALOGV("Interceptor enabled");
                    mInterceptor->enable(mDrawingState.layersSortedByZ, mDrawingState.displays);
                }
                else{
                    ALOGV("Interceptor disabled");
                    mInterceptor->disable();
                }
                return NO_ERROR;
            }
            case 1021: { // Disable HWC virtual displays
                n = data.readInt32();
                mUseHwcVirtualDisplays = !n;
                return NO_ERROR;
            }
            case 1022: { // Set saturation boost
                Mutex::Autolock _l(mStateLock);
                mGlobalSaturationFactor = std::max(0.0f, std::min(data.readFloat(), 2.0f));

                updateColorMatrixLocked();
                return NO_ERROR;
            }
            case 1023: { // Set native mode
                int32_t value = data.readInt32();
                if (value > 2) {
                    return BAD_VALUE;
                }
                if (value == 2 && !mBuiltinDisplaySupportsEnhance) {
                    return BAD_VALUE;
                }

                mDisplayColorSetting = toDisplayColorSetting(value);
                invalidateHwcGeometry();
                repaintEverything();
                return NO_ERROR;
            }
            case 1024: { // Is wide color gamut rendering/color management supported?
                reply->writeBool(hasWideColorDisplay);
                return NO_ERROR;
            }
            case 1025: { // Set layer tracing
                n = data.readInt32();
                if (n) {
                    ALOGV("LayerTracing enabled");
                    mTracing.enable();
                    doTracing("tracing.enable");
                    reply->writeInt32(NO_ERROR);
                } else {
                    ALOGV("LayerTracing disabled");
                    status_t err = mTracing.disable();
                    reply->writeInt32(err);
                }
                return NO_ERROR;
            }
            case 1026: { // Get layer tracing status
                reply->writeBool(mTracing.isEnabled());
                return NO_ERROR;
            }
            // Is a DisplayColorSetting supported?
            case 1027: {
                int32_t value = data.readInt32();
                switch (value) {
                    case 0:
                        reply->writeBool(hasWideColorDisplay);
                        return NO_ERROR;
                    case 1:
                        reply->writeBool(true);
                        return NO_ERROR;
                    case 2:
                        reply->writeBool(mBuiltinDisplaySupportsEnhance);
                        return NO_ERROR;
                    default:
                        return BAD_VALUE;
                }
            }
        }
    }
    return err;
}

void SurfaceFlinger::repaintEverything() {
    android_atomic_or(1, &mRepaintEverything);
    signalTransaction();
}

// A simple RAII class to disconnect from an ANativeWindow* when it goes out of scope
class WindowDisconnector {
public:
    WindowDisconnector(ANativeWindow* window, int api) : mWindow(window), mApi(api) {}
    ~WindowDisconnector() {
        native_window_api_disconnect(mWindow, mApi);
    }

private:
    ANativeWindow* mWindow;
    const int mApi;
};

status_t SurfaceFlinger::captureScreen(const sp<IBinder>& display, sp<GraphicBuffer>* outBuffer,
                                       Rect sourceCrop, uint32_t reqWidth, uint32_t reqHeight,
                                       int32_t minLayerZ, int32_t maxLayerZ,
                                       bool useIdentityTransform,
                                       ISurfaceComposer::Rotation rotation) {
    ATRACE_CALL();

    if (CC_UNLIKELY(display == 0)) return BAD_VALUE;

    const sp<const DisplayDevice> device(getDisplayDeviceLocked(display));
    if (CC_UNLIKELY(device == 0)) return BAD_VALUE;

    DisplayRenderArea renderArea(device, sourceCrop, reqHeight, reqWidth, rotation);

    auto traverseLayers = std::bind(std::mem_fn(&SurfaceFlinger::traverseLayersInDisplay), this,
                                    device, minLayerZ, maxLayerZ, std::placeholders::_1);
    return captureScreenCommon(renderArea, traverseLayers, outBuffer, useIdentityTransform);
}

status_t SurfaceFlinger::captureLayers(const sp<IBinder>& layerHandleBinder,
                                       sp<GraphicBuffer>* outBuffer, const Rect& sourceCrop,
                                       float frameScale, bool childrenOnly) {
    ATRACE_CALL();

    class LayerRenderArea : public RenderArea {
    public:
        LayerRenderArea(SurfaceFlinger* flinger, const sp<Layer>& layer, const Rect crop,
                        int32_t reqWidth, int32_t reqHeight, bool childrenOnly)
              : RenderArea(reqHeight, reqWidth, CaptureFill::CLEAR),
                mLayer(layer),
                mCrop(crop),
                mFlinger(flinger),
                mChildrenOnly(childrenOnly) {}
        const Transform& getTransform() const override { return mTransform; }
        Rect getBounds() const override {
            const Layer::State& layerState(mLayer->getDrawingState());
            return Rect(layerState.active.w, layerState.active.h);
        }
        int getHeight() const override { return mLayer->getDrawingState().active.h; }
        int getWidth() const override { return mLayer->getDrawingState().active.w; }
        bool isSecure() const override { return false; }
        bool needsFiltering() const override { return false; }
        Rect getSourceCrop() const override {
            if (mCrop.isEmpty()) {
                return getBounds();
            } else {
                return mCrop;
            }
        }
        bool getWideColorSupport() const override { return false; }
        Dataspace getDataSpace() const override { return Dataspace::UNKNOWN; }
        float getDisplayMaxLuminance() const override {
            return DisplayDevice::sDefaultMaxLumiance;
        }

        class ReparentForDrawing {
        public:
            const sp<Layer>& oldParent;
            const sp<Layer>& newParent;

            ReparentForDrawing(const sp<Layer>& oldParent, const sp<Layer>& newParent)
                  : oldParent(oldParent), newParent(newParent) {
                oldParent->setChildrenDrawingParent(newParent);
            }
            ~ReparentForDrawing() { oldParent->setChildrenDrawingParent(oldParent); }
        };

        void render(std::function<void()> drawLayers) override {
            if (!mChildrenOnly) {
                mTransform = mLayer->getTransform().inverse();
                drawLayers();
            } else {
                Rect bounds = getBounds();
                screenshotParentLayer =
                        new ContainerLayer(mFlinger, nullptr, String8("Screenshot Parent"),
                                           bounds.getWidth(), bounds.getHeight(), 0);

                ReparentForDrawing reparent(mLayer, screenshotParentLayer);
                drawLayers();
            }
        }

    private:
        const sp<Layer> mLayer;
        const Rect mCrop;

        // In the "childrenOnly" case we reparent the children to a screenshot
        // layer which has no properties set and which does not draw.
        sp<ContainerLayer> screenshotParentLayer;
        Transform mTransform;

        SurfaceFlinger* mFlinger;
        const bool mChildrenOnly;
    };

    auto layerHandle = reinterpret_cast<Layer::Handle*>(layerHandleBinder.get());
    auto parent = layerHandle->owner.promote();

    if (parent == nullptr || parent->isPendingRemoval()) {
        ALOGE("captureLayers called with a removed parent");
        return NAME_NOT_FOUND;
    }

    const int uid = IPCThreadState::self()->getCallingUid();
    const bool forSystem = uid == AID_GRAPHICS || uid == AID_SYSTEM;
    if (!forSystem && parent->getCurrentState().flags & layer_state_t::eLayerSecure) {
        ALOGW("Attempting to capture secure layer: PERMISSION_DENIED");
        return PERMISSION_DENIED;
    }

    Rect crop(sourceCrop);
    if (sourceCrop.width() <= 0) {
        crop.left = 0;
        crop.right = parent->getCurrentState().active.w;
    }

    if (sourceCrop.height() <= 0) {
        crop.top = 0;
        crop.bottom = parent->getCurrentState().active.h;
    }

    int32_t reqWidth = crop.width() * frameScale;
    int32_t reqHeight = crop.height() * frameScale;

    LayerRenderArea renderArea(this, parent, crop, reqWidth, reqHeight, childrenOnly);

    auto traverseLayers = [parent, childrenOnly](const LayerVector::Visitor& visitor) {
        parent->traverseChildrenInZOrder(LayerVector::StateSet::Drawing, [&](Layer* layer) {
            if (!layer->isVisible()) {
                return;
            } else if (childrenOnly && layer == parent.get()) {
                return;
            }
            visitor(layer);
        });
    };
    return captureScreenCommon(renderArea, traverseLayers, outBuffer, false);
}

status_t SurfaceFlinger::captureScreenCommon(RenderArea& renderArea,
                                             TraverseLayersFunction traverseLayers,
                                             sp<GraphicBuffer>* outBuffer,
                                             bool useIdentityTransform) {
    ATRACE_CALL();

    renderArea.updateDimensions();

    const uint32_t usage = GRALLOC_USAGE_SW_READ_OFTEN | GRALLOC_USAGE_SW_WRITE_OFTEN |
            GRALLOC_USAGE_HW_RENDER | GRALLOC_USAGE_HW_TEXTURE;
    *outBuffer = new GraphicBuffer(renderArea.getReqWidth(), renderArea.getReqHeight(),
                                   HAL_PIXEL_FORMAT_RGBA_8888, 1, usage, "screenshot");

    // This mutex protects syncFd and captureResult for communication of the return values from the
    // main thread back to this Binder thread
    std::mutex captureMutex;
    std::condition_variable captureCondition;
    std::unique_lock<std::mutex> captureLock(captureMutex);
    int syncFd = -1;
    std::optional<status_t> captureResult;

    const int uid = IPCThreadState::self()->getCallingUid();
    const bool forSystem = uid == AID_GRAPHICS || uid == AID_SYSTEM;

    sp<LambdaMessage> message = new LambdaMessage([&]() {
        // If there is a refresh pending, bug out early and tell the binder thread to try again
        // after the refresh.
        if (mRefreshPending) {
            ATRACE_NAME("Skipping screenshot for now");
            std::unique_lock<std::mutex> captureLock(captureMutex);
            captureResult = std::make_optional<status_t>(EAGAIN);
            captureCondition.notify_one();
            return;
        }

        status_t result = NO_ERROR;
        int fd = -1;
        {
            Mutex::Autolock _l(mStateLock);
            renderArea.render([&]() {
                result = captureScreenImplLocked(renderArea, traverseLayers, (*outBuffer).get(),
                                                 useIdentityTransform, forSystem, &fd);
            });
        }

        {
            std::unique_lock<std::mutex> captureLock(captureMutex);
            syncFd = fd;
            captureResult = std::make_optional<status_t>(result);
            captureCondition.notify_one();
        }
    });

    status_t result = postMessageAsync(message);
    if (result == NO_ERROR) {
        captureCondition.wait(captureLock, [&]() { return captureResult; });
        while (*captureResult == EAGAIN) {
            captureResult.reset();
            result = postMessageAsync(message);
            if (result != NO_ERROR) {
                return result;
            }
            captureCondition.wait(captureLock, [&]() { return captureResult; });
        }
        result = *captureResult;
    }

    if (result == NO_ERROR) {
        sync_wait(syncFd, -1);
        close(syncFd);
    }

    return result;
}

void SurfaceFlinger::renderScreenImplLocked(const RenderArea& renderArea,
                                            TraverseLayersFunction traverseLayers, bool yswap,
                                            bool useIdentityTransform) {
    ATRACE_CALL();

    auto& engine(getRenderEngine());

    // get screen geometry
    const auto raWidth = renderArea.getWidth();
    const auto raHeight = renderArea.getHeight();

    const auto reqWidth = renderArea.getReqWidth();
    const auto reqHeight = renderArea.getReqHeight();
    Rect sourceCrop = renderArea.getSourceCrop();

    const bool filtering = static_cast<int32_t>(reqWidth) != raWidth ||
            static_cast<int32_t>(reqHeight) != raHeight;

    // if a default or invalid sourceCrop is passed in, set reasonable values
    if (sourceCrop.width() == 0 || sourceCrop.height() == 0 || !sourceCrop.isValid()) {
        sourceCrop.setLeftTop(Point(0, 0));
        sourceCrop.setRightBottom(Point(raWidth, raHeight));
    }

    // ensure that sourceCrop is inside screen
    if (sourceCrop.left < 0) {
        ALOGE("Invalid crop rect: l = %d (< 0)", sourceCrop.left);
    }
    if (sourceCrop.right > raWidth) {
        ALOGE("Invalid crop rect: r = %d (> %d)", sourceCrop.right, raWidth);
    }
    if (sourceCrop.top < 0) {
        ALOGE("Invalid crop rect: t = %d (< 0)", sourceCrop.top);
    }
    if (sourceCrop.bottom > raHeight) {
        ALOGE("Invalid crop rect: b = %d (> %d)", sourceCrop.bottom, raHeight);
    }

    Dataspace outputDataspace = Dataspace::UNKNOWN;
    if (renderArea.getWideColorSupport()) {
        outputDataspace = renderArea.getDataSpace();
    }
    engine.setOutputDataSpace(outputDataspace);
    engine.setDisplayMaxLuminance(renderArea.getDisplayMaxLuminance());

    // make sure to clear all GL error flags
    engine.checkErrors();

    // set-up our viewport
    engine.setViewportAndProjection(reqWidth, reqHeight, sourceCrop, raHeight, yswap,
                                    renderArea.getRotationFlags());
    engine.disableTexturing();

    const float alpha = RenderArea::getCaptureFillValue(renderArea.getCaptureFill());
    // redraw the screen entirely...
    engine.clearWithColor(0, 0, 0, alpha);

    traverseLayers([&](Layer* layer) {
        if (filtering) layer->setFiltering(true);
        layer->draw(renderArea, useIdentityTransform);
        if (filtering) layer->setFiltering(false);
    });
}

status_t SurfaceFlinger::captureScreenImplLocked(const RenderArea& renderArea,
                                                 TraverseLayersFunction traverseLayers,
                                                 ANativeWindowBuffer* buffer,
                                                 bool useIdentityTransform,
                                                 bool forSystem,
                                                 int* outSyncFd) {
    ATRACE_CALL();

    bool secureLayerIsVisible = false;

    traverseLayers([&](Layer* layer) {
        secureLayerIsVisible = secureLayerIsVisible || (layer->isVisible() && layer->isSecure());
    });

    // We allow the system server to take screenshots of secure layers for
    // use in situations like the Screen-rotation animation and place
    // the impetus on WindowManager to not persist them.
    if (secureLayerIsVisible && !forSystem) {
        ALOGW("FB is protected: PERMISSION_DENIED");
        return PERMISSION_DENIED;
    }

    // this binds the given EGLImage as a framebuffer for the
    // duration of this scope.
    RE::BindNativeBufferAsFramebuffer bufferBond(getRenderEngine(), buffer);
    if (bufferBond.getStatus() != NO_ERROR) {
        ALOGE("got ANWB binding error while taking screenshot");
        return INVALID_OPERATION;
    }

    // this will in fact render into our dequeued buffer
    // via an FBO, which means we didn't have to create
    // an EGLSurface and therefore we're not
    // dependent on the context's EGLConfig.
    renderScreenImplLocked(renderArea, traverseLayers, true, useIdentityTransform);

    if (DEBUG_SCREENSHOTS) {
        getRenderEngine().finish();
        *outSyncFd = -1;

        const auto reqWidth = renderArea.getReqWidth();
        const auto reqHeight = renderArea.getReqHeight();

        uint32_t* pixels = new uint32_t[reqWidth*reqHeight];
        getRenderEngine().readPixels(0, 0, reqWidth, reqHeight, pixels);
        checkScreenshot(reqWidth, reqHeight, reqWidth, pixels, traverseLayers);
        delete [] pixels;
    } else {
        base::unique_fd syncFd = getRenderEngine().flush();
        if (syncFd < 0) {
            getRenderEngine().finish();
        }
        *outSyncFd = syncFd.release();
    }

    return NO_ERROR;
}

void SurfaceFlinger::checkScreenshot(size_t w, size_t s, size_t h, void const* vaddr,
                                     TraverseLayersFunction traverseLayers) {
    if (DEBUG_SCREENSHOTS) {
        for (size_t y = 0; y < h; y++) {
            uint32_t const* p = (uint32_t const*)vaddr + y * s;
            for (size_t x = 0; x < w; x++) {
                if (p[x] != 0xFF000000) return;
            }
        }
        ALOGE("*** we just took a black screenshot ***");

        size_t i = 0;
        traverseLayers([&](Layer* layer) {
            const Layer::State& state(layer->getDrawingState());
            ALOGE("%c index=%zu, name=%s, layerStack=%d, z=%d, visible=%d, flags=%x, alpha=%.3f",
                  layer->isVisible() ? '+' : '-', i, layer->getName().string(),
                  layer->getLayerStack(), state.z, layer->isVisible(), state.flags,
                  static_cast<float>(state.color.a));
            i++;
        });
    }
}

// ---------------------------------------------------------------------------

void SurfaceFlinger::State::traverseInZOrder(const LayerVector::Visitor& visitor) const {
    layersSortedByZ.traverseInZOrder(stateSet, visitor);
}

void SurfaceFlinger::State::traverseInReverseZOrder(const LayerVector::Visitor& visitor) const {
    layersSortedByZ.traverseInReverseZOrder(stateSet, visitor);
}

void SurfaceFlinger::traverseLayersInDisplay(const sp<const DisplayDevice>& hw, int32_t minLayerZ,
                                             int32_t maxLayerZ,
                                             const LayerVector::Visitor& visitor) {
    // We loop through the first level of layers without traversing,
    // as we need to interpret min/max layer Z in the top level Z space.
    for (const auto& layer : mDrawingState.layersSortedByZ) {
        if (!layer->belongsToDisplay(hw->getLayerStack(), false)) {
            continue;
        }
        const Layer::State& state(layer->getDrawingState());
        // relative layers are traversed in Layer::traverseInZOrder
        if (state.zOrderRelativeOf != nullptr || state.z < minLayerZ || state.z > maxLayerZ) {
            continue;
        }
        layer->traverseInZOrder(LayerVector::StateSet::Drawing, [&](Layer* layer) {
            if (!layer->belongsToDisplay(hw->getLayerStack(), false)) {
                return;
            }
            if (!layer->isVisible()) {
                return;
            }
            visitor(layer);
        });
    }
}

}; // namespace android


#if defined(__gl_h_)
#error "don't include gl/gl.h in this file"
#endif

#if defined(__gl2_h_)
#error "don't include gl2/gl2.h in this file"
#endif<|MERGE_RESOLUTION|>--- conflicted
+++ resolved
@@ -3080,13 +3080,9 @@
                         bool restore = false;
                         mat4 savedMatrix;
                         if (mDisplayColorSetting == DisplayColorSetting::ENHANCED &&
-<<<<<<< HEAD
-                            layer->isLegacySrgbDataSpace()) {
+                            layer->isLegacyDataSpace()) {
                             // TODO(b/78891890) Legacy sRGB saturation matrix should be set
                             // separately.
-=======
-                            layer->isLegacyDataSpace()) {
->>>>>>> 1148147c
                             savedMatrix =
                                 getRenderEngine().setupColorTransform(legacySrgbSaturationMatrix);
                             restore = true;
