--- conflicted
+++ resolved
@@ -257,14 +257,11 @@
     nullptr
 };
 
-<<<<<<< HEAD
-=======
 char const * const egl_names[] = {
     #include "egl_entries.in"
     nullptr
 };
 
->>>>>>> e588e318
 #undef GL_ENTRY
 #undef EGL_ENTRY
 
