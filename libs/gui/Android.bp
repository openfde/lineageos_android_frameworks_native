--- conflicted
+++ resolved
@@ -213,27 +213,8 @@
     },
 }
 
-<<<<<<< HEAD
-cc_defaults {
-    name: "libgui_defaults",
-
-    double_loadable: true,
-
-    defaults: ["libgui_bufferqueue-defaults"],
-
-    static_libs: [
-        "libgui_aidl_static",
-        "libgui_window_info_static",
-    ],
-    export_static_lib_headers: [
-        "libgui_aidl_static",
-        "libgui_window_info_static",
-    ],
-
-=======
 filegroup {
     name: "libgui-sources",
->>>>>>> fe39dab1
     srcs: [
         ":framework_native_aidl_binder",
         ":framework_native_aidl_gui",
@@ -297,13 +278,9 @@
     ],
 }
 
-cc_library_shared {
-    name: "libgui",
-    vendor_available: true,
-    vndk: {
-        enabled: true,
-        private: true,
-    },
+cc_defaults {
+    name: "libgui_defaults",
+
     double_loadable: true,
 
     defaults: [
